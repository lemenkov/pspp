PSPP NEWS -- history of user-visible changes.
Time-stamp: <2009-10-06 20:46:21 blp>
Copyright (C) 1996-9, 2000, 2008, 2009 Free Software Foundation, Inc.
See the end for copying conditions.

Please send PSPP bug reports to bug-gnu-pspp@gnu.org.

<<<<<<< HEAD
Changes from 0.7.1 to 0.7.2:

 * Updated Perl module interface.

 * Value labels for long string variables are now supported.

 * Missing values for long string variables are now supported.

Changes from 0.7.0 to 0.7.1:

 *  Added a perl module to facilitate reading and writing of pspp system 
    files from perl programs.

Changes from 0.6.2-pre6 to 0.7.0:

  * Custom variable and data file attributes are now supported.
    Commands VARIABLE ATTRIBUTE and DATAFILE ATTRIBUTE have been added
    for setting and clear attributes.  Support for attributes has also
    been added to commands that read and write system files, such as
    SAVE and GET, as well as to the DISPLAY command.

  * Numererous improvements to the Graphical User Interface have
    made.  Notable improvements include:

    - Non-Ascii characters in strings, labels and variable names are
      now supported.

    - A "Split Window" function is available, which makes it easier to
      see different parts of a large data file.

    - Data files can now be opened by specifing their name as the first
      argument.  This means that on a properly configured desktop, double
      clicking on an icon will open the file.
    

  * New statistical procedures:
    - CORRELATIONS
    - ROC
    - RELIABILITY

    NPAR TESTS now supports the WILCOXON and SIGN subcommands.

    The CROSSTABS command has been completely re-implemented to fix numerous bugs.

  * Three new commands to combine data files have been added: MATCH FILES,
   UPDATE and  ADD FILES.

  * A tutorial chapter has been added to the user manual.


Changes from 0.6.1 to 0.6.2-pre6:
=======
Changes from 0.6.1 to 0.6.2-rc1:
>>>>>>> f463d854

  * New translations:

    - Dutch, thanks to Harry Thijssen.

    - Brazilian Portuguese, thanks to Michel Boaventura.

    Thanks for translations are also due to the coordinators at
    translationproject.org.

  * Statistical bug fixes:

    - REGRESSION: Report correct standard error of the estimate (bug
      #25677).

    - T-TEST: Report correct significance of paired sample T-test in
      the common case (bug #26936) and corner cases.  Thanks to Mike
      Griffiths and Matej Cepl for reporting these bugs.

  * Build fixes and changes:

    - Fix build with GTK+ 2.17.4 and later.

    - Make running "make" after running "configure" with different
      settings reliably rebuild version.c.

    - Cygwin and MinGW build fixes.

    - Fixes for building with recent gnulib.

    - The Makefile now honors two new variables, PSPP_LDFLAGS and
      PSPPIRE_LDFLAGS, that affect linking of the PSPP and PSPPIRE
      binaries, respectively.  This makes building easier for some
      packagers.

    - Fixes for "configure --enable-relocatable" (bug #25508).

  * Data file bug fixes and changes:

    - Fix reading text data files that contain a mix of white space
      and commas.  Now "a ,b" is treated as two fields containing "a"
      and "b"; previously it was treated as three, with an empty field
      in the middle.

    - Fix writing corrupted .sav files on Windows.

    - Fix writing variable labels longer than 252 bytes to save files.
      Thanks to Robert Westlund for reporting this bug.

    - Fix writing corrupted .por files (bug #26034).

    - Fix reading .por files whose initial lines are not padded out
      with spaces as expected.

    - PSPP will no longer issue warnings about some .sav file records
      or values that it does not understand.  These warnings were
      harmless, but needlessly alarmed some users.

    - Fix crash reading empty string fields from PostgreSQL databases.

  * Bug fixes that affect PSPP and PSPPIRE:

    - Users may now control precision of output statistics.  Instead
      of hard coding the width and decimals of output numbers, respect
      the default format in most instances.  Counts are now normally
      displayed with the format of the weight variable, if any.

    - Fix crash when an INSERT command specifies the name of a file
      that does not exist (bug #24569).

    - Fix crash when CROSSTABS specifies a long-string variable (bugs
      #24557 and #26131).

    - Fix crash drawing pie charts with many segments.

    - Fix crash when NUMERIC specifies an invalid format.

  * PSPPIRE bug fixes and changes:

    - On Windows, write the output file to the user's home directory
      instead of the current directory, to better match user
      expectations.

    - Some data editor fixes.

  * Documentation:

    - Fix typo in BINOMIAL section of user manual (bug #25892).

Changes from 0.6.0 to 0.6.1:

  * Statistical bug fixes:

    - Report correct standardized regression coefficients in linear
      regression output (bug #23567).

  * Bug fixes that affect PSPP and PSPPIRE:

    - Avoid crash with pie charts (bug #24014).

    - Don't append % to count totals (bug #24003).

    - Don't crash on bad input (bug #24031).

    - Don't crash if "end data." is not left aligned (bug #24115).

    - Change default workspace value to 64 MB, to avoid unnecessary
      disk accesses on modern machines.

  * PSPPIRE bug fixes:

    - Add ".sav" or ".por" suffix to filename when saving with Save_As
      (bug #23137).

    - Make it possible to reopen the output window on Windows (bug
      #24033).

    - A POSIX regular expression library is now included and used
      automatically if the host does not have one or has one that is
      inadequate.

  * Build fixes and changes:

    - Work around bug in GSL that prevented build with recent GCC
      versions without manually adding -fgnu89-inline to CFLAGS.

    - Also warn about missing prerequisites as we encounter them (bug
      #24445).

    - Distribute necessary files to allow users working from the
      distributed tarball to configure with --enable-gui-tools.

    - Append $(EXEEXT_FOR_BUILD) to output file name when building
      q2c, fixing build problems on Windows.

    - GSL 1.8 or later is now required.

    - Build errors with --enable-relocatable were fixed.

  * The German translations were removed, since native German speakers
    found them too poor to be useful.

Changes from 0.4.0 to 0.6.0:

  * The PSPP license is now version 3 or later of the GNU General
    Public License.  Previously, it was version 2 or later.

  * PSPP now has a graphical interface, called PSPPIRE.  This
    interface allows you to enter data and variable definitions
    interactively.  Commands may be executed in syntax form, or by
    using the interactive dialog boxes available from the dropdown
    menus.

  * A few sample syntax files are now included in the `examples'
    directory.

  * Numerous major and minor bugs have been fixed.

  Build changes:

    * The INSTALL file now reflects the details of how to install
      PSPP.  It is a tailored version of the generic installation
      instructions, instead of a verbatim copy.

    * iconv, which is ordinarily installed as part of a Unix-like
      system, is now required.  If you don't have it already, you can
      install GNU libiconv (http://www.gnu.org/software/libiconv/).

    * libxml2 and zlib are new optional dependencies.  They are
      required to use PSPP's support for reading Gnumeric files.

  Statistical procedure changes:

    * REGRESSION is a new procedure for fitting linear models to data
      via least-squares estimation.

    * NPAR TESTS is a new procedure for non-parametric tests.  In this
      release, it supports binomial and chi-square tests.

    * RANK is a new procedure to rank variables.  It supports numerous
      forms of ranking.

    * FREQUENCIES can now output histograms and pie charts.  These
      features were present in earlier releases, but not documented.

  User interface changes:

    * In many situations where PSPP once terminated with a fatal
      error, PSPP now recovers and continues execution.

    * PSPP is now able to start up and run even if it cannot find its
      configuration files.

    * Journaling of interactive commands to a disk file is now
      implemented.  By default, journaling is enabled, to a file named
      `pspp.jnl' in the current directory.  SET JOURNAL may be used to
      control journaling.

    * The use of `+' between syntax file names on the command line to
      prevent the dictionary from being cleared between their
      executions is no longer supported.  All syntax files are now
      executed as if `+' had been specified.

    * The -d/--define and -u/--undef command line options are no
      longer supported.  Instead, use /usr/bin/env or shell primitives
      to define or clear environment variables before invoking PSPP.

    * If a syntax file named named `rc' is found in a configuration
      directory (such as $HOME/.pspp), it is executed before any
      syntax file specified on the command line.  The -r or
      --no-statrc command line option may be used to disable this
      behavior.

  Output changes:

    * Output configuration options have changed.  Please refer to the
      manual for a full description of the available options.

      In consequence, you will need to reinstall your "devices" file.
      "make install" will do this for you.

    * Most error messages are now written to PSPP output files by
      default.  SET ERROR can be used to disable this behavior.

    * When invoked interactively, PSPP now by default produces output
      on the terminal, piping it through the "more" program.
      Previously, by default output was written only to file
      pspp.list.  On most terminals, the page length used for output
      automatically adapts to the terminal size, even if the terminal
      is resized.

    * ASCII driver:

      - This driver now supports charts in output.  Charts are written
        as separate files that the main output file refers to.  By
        default, charts are written in PNG format to files named
        pspp-1.png, pspp-2.png, and so on.

      - Configurations are provided that use VT100 (and xterm)
        line-drawing characters in tables.  The option "-o list-vt100"
        requests use of this device for output to pspp.list.

    * PostScript driver:

      - The default paper size is now determined using the PAPERSIZE
        environment variable, or the LC_PAPER locale category on
        systems that support it.  If these are not set, the default is
        now A4, instead of US letter.  To make US letter the default,
        set PAPERSIZE to "letter" in your environment.

      - Font metrics are now read from AFM files, instead of
        Groff-format metrics files.  PostScript fonts can now be
        embedded in output.

        In consequence, you will need to install an AFM file for each
        font used in PostScript output.  "make install" will install
        AFM files for the standard PostScript fonts, including the
        ones that the PostScript driver uses by default.

      - Standard paper sizes no longer need to be specified through a
        configuration file.  The "papersize" configuration file is no
        longer needed, or supported.

      - The PostScript prologue is no longer obtained from the
        "ps-prologue" configuration file.  This configuration file is
        no longer needed, or supported.

    * HTML driver:

      - The HTML prologue is no longer obtained from the
        "html-prologue" configuration file.  This configuration file
        is no longer needed, or supported.

  Command language changes:

    * The following commands are new:

      - GET DATA, which currently supports reading Gnumeric files and
        text data files.  It will be extended later to read other
        types of foreign data.

      - CD, to change the current directory.

      - INSERT, to execute a syntax file.

      - DELETE VARIABLES, to remove variables from the active file
        dictionary.

      - ADD DOCUMENT, to add text to active file documents.

      - CLOSE FILE HANDLE (a PSPP extension; see below).

      - XEXPORT, a PSPP extension that is a transformation equivalent
        to EXPORT.

    * The following functions for transformation expressions are new:

      - DATEDIFF, for computing the difference of two dates.

      - DATESUM, for advancing a date by a specified duration.

      - VALUELABEL, to obtain the value label for a value.

    * PSPP now supports very long string variables (over 255 bytes
      long).

    * MATCH FILES now supports the FIRST and LAST subcommands.

    * Previous versions of PSPP prohibited using commands to both read and
      write a single file at the same time.  Now, PSPP allows this, and
      the new version of the file atomically replaces the old version.

    * The following commands are no longer available.  They will be
      re-implemented in a later release:

      - CLEAR TRANSFORMATIONS

      - MATRIX DATA

      - REPEATING DATA

    * The PROCESS IF command, which was deprecated, has been removed.
      You may replace any usage of it by SELECT IF following
      TEMPORARY, which has the same effect.

    * The output format for variables created by VECTOR may now be
      specified as part of the VECTOR syntax.

  "Scratch files", a new PSPP extension:

    A scratch file, like a system file, consists of a dictionary and
    any number of cases.  Small scratch files are stored in memory;
    one that grows too large is written to disk.  By default, any file
    handle whose name begins with # is assumed to refer to a scratch
    file.

    Scratch files can be used just about anywhere a system or portable
    file can be used.  Also, portable files are now allowed in most
    places that system files were allowed in previous PSPP version.

    A new CLOSE FILE HANDLE command allows the storage associated with
    scratch files to be freed.  It also allows file handles to be
    reassigned to new files.

    For more information on scratch files, refer to the "File Handles"
    section in the PSPP manual.  For specifics of what commands now
    allow what kinds of files to be specified, refer to the
    documentation on those particular commands.

  Data access changes:

    * Binary formats and IBM/360 formats, including ASCII/EBCDIC
      translation, are now supported.  Use FILE HANDLE to specify the
      format of these files.

    * Little-endian, big-endian, and VAX-endian formats are now
      supported for integer binary formats when reading and writing
      data files.  The new RIB and WIB subcommands on the SET command
      control endianness of integer data.  The default is the host's
      native endianness.

    * IEEE 754, VAX, and IBM hexadecimal formats are now supported for
      floating point binary formats when reading and writing data
      files.  The new RRB and WRB subcommands on the SET command
      control the floating point format.  The default is the host's
      native floating point format.

    * DATA LIST now supports the SKIP subcommand, to skip records at
      the beginning of a file.  For compatibility, DATA LIST now
      treats N format as F format for FREE and LIST format input.

    * The SAVE and XSAVE commands now support the UNSELECTED,
      PERMISSIONS, NAMES, and MAP subcommands.

    * The EXPORT command has been re-implemented to obtain better
      results.  Support for the UNSELECTED, DIGITS, and TYPE
      subcommands has been added.

    * For compatibility, PRINT now inserts a space at the beginning of
      every output line, even lines that would otherwise be blank,
      when OUTFILE is specified.  (The behavior of WRITE is
      unchanged.)

    * For compatibility, PRINT EJECT now inserts the digit `1' at the
      beginning of each line that should begin a new page.

    * For compatibility, WRITE now outputs the system-missing value as
      a field filled with spaces.  Binary formats are an exception.
      (The behavior of PRINT is unchanged.)

  Documentation:

    * Input and output format descriptions have been rewritten.  They
      now precisely describe what is accepted on input and written on
      output.

    * The descriptions of the PSPP system and portable file formats
      have been extensively revised and improved.

  For developers, the build system now requires Autoconf 2.60 and
  Automake 1.10.

Changes from 0.3.0 to 0.4.0:

  Changes in build dependencies:

    * The GNU Scientific Library (libgsl), version 1.6 or later, is
      now required.

    * libplot from GNU plotutils is optional.  Without it, the new
      graphing features will not work.  If you do not have it
      installed, you must run `configure' with --without-libplot.

    * libgmp2 is no longer a dependency.

  Newly implemented commands and statistical features:

    * EXAMINE, including its graphing features.

    * FREQUENCIES now supports percentiles.

    * ONEWAY.

    * PERMISSIONS.

    * SHOW.

    * SORT CASES now sorts stably, that is, two cases with equal sort
      criteria will be in the same relative order before and after the
      sort.

    * T-TEST (re-written).

    * DATE and USE.  These commands are parsed but otherwise ignored,
      to enhance compatibility with certain command files that invoke
      them unnecessarily.

    * VARIABLE WIDTH, VARIABLE ALIGNMENT, and VARIABLE LEVEL.  These
      currently have no effect on PSPP output, but their values are
      written to and read from system files and thus may affect
      third-party software.

    * SET EPOCH implemented.

    * DATA LIST FREE and DATA LIST LIST now support arbitrary field
      delimiters.

    * FILE HANDLE now supports custom tab widths.

  Long variable names (and other identifiers) are now supported.  Up
  to the first 64 bytes of each identifier is significant.  PSPP now
  reads and writes system files compatible with SPSS version 12.

  New --algorithm and --syntax command line options allow
  SPSS-compatible or enhanced modes to be selected.

  Support for transformation expressions has been rewritten and
  significantly improved.  Refer to the manual for details.

  Calculation of moments (mean, standard deviation, kurtosis,
  skewness) has been rewritten and should now be more accurate.  In
  --algorithm=enhanced mode moments may be more accurate than SPSS in
  some cases.

  Numerous bugs have been fixed, too many to mention here.  Many new
  tests have been added, leading to the discovery and fixing of many
  of these bugs.

  The ASCII output driver can now squeeze multiple blank lines into
  single blank lines.

  Much of the code has been rewritten and refactored.  It is now much
  cleaner.

  The FILE TYPE and REPEATING DATA commands have been disabled for
  this release because their implementations were deemed too buggy to
  be useful.  They will be fixed and replaced in a future release.

  New pspp-mode for Emacs (in pspp-mode.el).

  Added rudimentary command-line completion for interactive input.

  lib/julcal and lib/dcdflib are no longer used, so they have been
  removed.

  For developers, the build system now requires Autoconf 2.58 and
  Automake 1.7.  The included gettext has been updated to version
  0.12.1.

  Some reports state that Texinfo 4.8, the latest version, may be
  necessary to successfully format the documentation on some systems.

Version 0.3.0 changes since 0.2.3:

  Bugs fixed:

    * Using alphanumeric variables in functions under AGGREGATE
      segfaulted.  Fixed.

    * Under certain circumstances, the final case would be omitted
      from the results of an AGGREGATE operation.  Fixed.

    * Undefined behavior was invoked by referencing a freed pointer
      under certain circumstances.  Fixed.

    * A wrong record size was displayed when paging the active file to
      disk.  Fixed.

    * Not having enough temporary space for sorting caused a core
      dump.  Fixed.

    * Syntax errors in function descriptions on AGGREGATE caused core
      dumps.  Fixed.

    * A null pointer was dereferenced, causing a core dump, when
      PERCENTILES was specified on FREQUENCIES.  This fixes the
      problem, but PSPP still doesn't calculate percentiles.

    * SORT always sorted in ascending order.  Fixed.

    * Some minor memory leaks in the expression parser were removed.

    * Many assertions fixed for strict ANSI C compliance.

  New features:

    * SET ECHO ON now implemented, but turned off by default.

    * PRINT specifier supported on END REPEAT.

  Other:

    * System libgmp2 library is used if installed instead of
      unconditionally using the included libgmp2 subset.

    * Extensive code cleanup, which continues.

    * Added CORRELATIONS command parser, but not implemented.

Version 0.2.3 changes since 0.2.2:

  Bugs fixed:

    * SPLIT FILE with a string variable caused a core dump.  Fixed.

    * Nested INCLUDEs didn't work.  Fixed.

    * The MATCH FILES procedure set the values of variables not present
      to 0.  It should have been SYSMIS.  This is now fixed.

    * The REMARK command was too aggressive about skipping lines.  It
      didn't like being the last command in a file.

    * Comment parsing wasn't consistent with the rest of the code in its
      idea of where one command ends and another starts.  This meant
      that sometimes commands would be mysteriously ignored.  Thanks to
      Dr. Dirk Melcher <BZN-mdksh@t-online.de> for reporting this bug.

    * The TABLE subcommand on MATCH FILES worked only erratically at
      best.  This fixes it.  Thanks to Dr. Dirk Melcher
      <BZN-mdksh@t-online.de> for reporting this bug.

    * VARIABLE LABELS rejected a slash before the first variable
      specification, contradicting the documentation.  Thanks to Walter
      M. Gray <graywm@northernc.on.ca> for reporting this bug.

    * Because of an incorrect optimization in memory allocation,
      CROSSTABS sometimes segfaulted when asked to output multiple
      tables.  Thanks to Walter M. Gray <graywm@northernc.on.ca> for
      reporting this bug.

    * CROSSTABS didn't display value labels for column and row
      variables.  Thanks to Walter M. Gray <graywm@northernc.on.ca> for
      reporting this bug.

    * WRITE didn't write line ends.  Fixed.  Thanks to Dr. Dirk Melcher
      <BZN-mdksh@t-online.de> for reporting this bug.

    * The TABLE subcommand on MATCH FILES worked only erratically at
      best.  This fixes it.  Thanks to Dr. Dirk Melcher
      <BZN-mdksh@t-online.de> for reporting this bug.

    * VARIABLE LABELS rejected a slash before the first variable
      specification, contradicting the documentation.  Thanks to Walter
      M. Gray <graywm@northernc.on.ca> for reporting this bug.

    * Because of an incorrect optimization in memory allocation,
      CROSSTABS sometimes segfaulted when asked to output multiple
      tables.  Thanks to Walter M. Gray <graywm@northernc.on.ca> for
      reporting this bug.

    * CROSSTABS didn't display value labels for column and row
      variables.  Thanks to Walter M. Gray <graywm@northernc.on.ca> for
      reporting this bug.

    * WRITE didn't write line ends.  Fixed.  Thanks to Dr. Dirk Melcher
      <BZN-mdksh@t-online.de> for reporting this bug.

    * MATCH FILES corrupted memory and dumped core on some syntax
      errors.  Fixed.

    * MATCH FILES should set numeric values not available to the
      system-missing value, not to 0.  Thanks to Dr. Dirk Melcher
      <BZN-mdksh@t-online.de> for reporting this bug.

    * KEEP didn't work properly on the SAVE procedure.  Fixed.  Thanks
      to Ralf Geschke <ralf@kuerbis.org> for reporting this bug.

    * Memory leak fix.

    * Some systems didn't like the way open_file was coded.  Thanks to
      Hankin <hankin@rogue.consultco.com> for pointing this out.

    * The SAVE procedure didn't save long string variables properly.
      Fixed by this patch.  Thanks to Hankin
      <hankin@rogue.consultco.com> for this patch.

    * Minor documentation fixes for MATCH FILES.

Version 0.2.2 changes since 0.2.1:

  Bugs fixed:

    * Fix behavior of PRINT SPACE for negative arguments.

    * Fix reading some unusual system files.

    * Fix LIST problems with very long variables.  Thanks to Hankin
      <hankin@dunno.com> for this bug report.

    * Fix problems with some string format specifiers.

    * Fix use of $CASENUM in expressions.  Thanks to Dirk Melcher
      <BZN-mdksh@t-online.de> for reporting this bug.

    * Additional DATA LIST FREE and DATA LIST LIST fixes.  Thanks to
      Hankin <hankin@dunno.com> again on this one.

    * Sometimes you may encounter a PSPP script that has to be
      interpreted in interactive mode.  Now you can use the -i flag to
      do this.

    * Warnings for egcs 1.1.1 cleaned up.  (However you'll get lots of
      `unused variable' warnings under gcc 2.7.2.3, fixing this will
      take more effort.)

    * Tests fixed.

    * The files in gmp need the internationalization directory in
      their include path.  Thanks to OKUJI Yoshinori
      <okuji@kuicr.kyoto-u.ac.jp> for pointing this out.

Version 0.2.1 changes since 0.2.0:

  Bugs fixed:

    * Remember to include examples/ directory in distribution :-)

    * Fixed gmp compile problems for some non-i386 architectures.
      Thanks to Hans Olav Eggestad <olav@jordforsk.nlh.no> and others
      for reporting this.

    * DATA LIST FREE and DATA LIST LIST parsing of input files is now
      matches the documented behavior exactly, and error messages are
      more helpful.  Thanks to Mark H. Wood <mwood@IUPUI.Edu>.

Version 0.2.0 changes since 0.1.0:

  Procedures now implemented:
    * CROSSTABS.  Please see documentation for caveats.

  Transformations and utilities now implemented:
    * AGGREGATE
    * APPLY DICTIONARY
    * CLEAR TRANSFORMATIONS
    * DISPLAY (all subcommands).
    * ERASE
    * FLIP
    * EXPORT
    * HOST
    * IMPORT
    * MATCH FILES
    * MATRIX DATA
    * NEW FILE
    * REPEATING DATA

  Support for input and output through pipes: "|command" and
  "command|" filenames; support for special filenames "-", "stdin",
  "stdout", "stderr".

  New command-line features:
    * New option --testing-mode: Invoke heuristics to assist testing.
    * New option --safer, -s: Don't allow certain unsafe operations.
    * New option --command=CMD, -c CMD: Perform literal command CMD.
    * rc file ~/.pspp/rc is executed before any other files.
    * Now multiple syntax files can be specified.

  Operator LAG is now implemented.

  Added missing FILE subcommand to REREAD.

  Table output manager completely rewritten.

  Device configuration file syntax changed.  You will need to
  reinstall your `devices' file.

  New output driver for HTML.

  PostScript driver and prologue simplified.

  Many bugs fixed.  General source-code cleanup.

  Added Texinfo documentation for:
    * PSPP system file format
    * PSPP portable file format
    * How to write input for q2c parser generator
    * HTML driver

  PSPP language is now fully documented.  Please report any
  inaccuracies or omissions in the documentation.

Changes for version 0.1.0:

  First public release.  For changes from unreleased development
  versions, please see ONEWS.

----------------------------------------------------------------------
Copyright information:

   Permission is granted to anyone to make or distribute verbatim
   copies of this document as received, in any medium, provided that
   the copyright notice and this permission notice are preserved, thus
   giving the recipient permission to redistribute in turn.

   Permission is granted to distribute modified versions of this
   document, or of portions of it, under the above conditions,
   provided also that they carry prominent notices stating who last
   changed them.

Local variables:
version-control: never
mode: indented-text
end:<|MERGE_RESOLUTION|>--- conflicted
+++ resolved
@@ -5,7 +5,6 @@
 
 Please send PSPP bug reports to bug-gnu-pspp@gnu.org.
 
-<<<<<<< HEAD
 Changes from 0.7.1 to 0.7.2:
 
  * Updated Perl module interface.
@@ -55,11 +54,7 @@
 
   * A tutorial chapter has been added to the user manual.
 
-
-Changes from 0.6.1 to 0.6.2-pre6:
-=======
-Changes from 0.6.1 to 0.6.2-rc1:
->>>>>>> f463d854
+Changes from 0.6.1 to 0.6.2
 
   * New translations:
 
