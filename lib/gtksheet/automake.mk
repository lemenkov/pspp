--- conflicted
+++ resolved
@@ -28,13 +28,9 @@
 	lib/gtksheet/gtkmarshalers.c \
 	lib/gtksheet/gtkmarshalers.h \
 	lib/gtksheet/gtksheet.c \
-<<<<<<< HEAD
 	lib/gtksheet/gtksheet.h \
 	lib/gtksheet/gtkxpaned.c \
 	lib/gtksheet/gtkxpaned.h
-=======
-	lib/gtksheet/gtksheet.h 
 
 EXTRA_DIST += lib/gtksheet/OChangeLog \
-	lib/gtksheet/README
->>>>>>> 0172359b
+	lib/gtksheet/README