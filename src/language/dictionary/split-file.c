/* PSPP - a program for statistical analysis.
   Copyright (C) 1997-9, 2000, 2009 Free Software Foundation, Inc.

   This program is free software: you can redistribute it and/or modify
   it under the terms of the GNU General Public License as published by
   the Free Software Foundation, either version 3 of the License, or
   (at your option) any later version.

   This program is distributed in the hope that it will be useful,
   but WITHOUT ANY WARRANTY; without even the implied warranty of
   MERCHANTABILITY or FITNESS FOR A PARTICULAR PURPOSE.  See the
   GNU General Public License for more details.

   You should have received a copy of the GNU General Public License
   along with this program.  If not, see <http://www.gnu.org/licenses/>. */

#include <config.h>

#include <stdlib.h>

#include <data/case.h>
#include <data/data-out.h>
#include <data/dictionary.h>
#include <data/format.h>
#include <data/procedure.h>
#include <data/value-labels.h>
#include <data/variable.h>
#include <language/command.h>
#include <language/dictionary/split-file.h>
#include <language/lexer/lexer.h>
#include <language/lexer/variable-parser.h>
#include <libpspp/message.h>
#include <libpspp/str.h>
#include <output/manager.h>
#include <output/table.h>

#include "xalloc.h"

#include "gettext.h"
#define _(msgid) gettext (msgid)

int
cmd_split_file (struct lexer *lexer, struct dataset *ds)
{
  if (lex_match_id (lexer, "OFF"))
    dict_set_split_vars (dataset_dict (ds), NULL, 0);
  else
    {
      struct variable **v;
      size_t n;

      /* For now, ignore SEPARATE and LAYERED. */
      (void) ( lex_match_id (lexer, "SEPARATE") || lex_match_id (lexer, "LAYERED") );

      lex_match (lexer, T_BY);
      if (!parse_variables (lexer, dataset_dict (ds), &v, &n, PV_NO_DUPLICATE))
	return CMD_CASCADING_FAILURE;

      dict_set_split_vars (dataset_dict (ds), v, n);
      free (v);
    }

  return lex_end_of_command (lexer);
}

/* Dumps out the values of all the split variables for the case C. */
void
output_split_file_values (const struct dataset *ds, const struct ccase *c)
{
  const struct dictionary *dict = dataset_dict (ds);
  const struct variable *const *split;
  struct tab_table *t;
  size_t split_cnt;
  int i;

  split_cnt = dict_get_split_cnt (dict);
  if (split_cnt == 0)
    return;

  t = tab_create (3, split_cnt + 1, 0);
  tab_dim (t, tab_natural_dimensions, NULL);
  tab_vline (t, TAL_GAP, 1, 0, split_cnt);
  tab_vline (t, TAL_GAP, 2, 0, split_cnt);
  tab_text (t, 0, 0, TAB_NONE, _("Variable"));
  tab_text (t, 1, 0, TAB_LEFT, _("Value"));
  tab_text (t, 2, 0, TAB_LEFT, _("Label"));
  split = dict_get_split_vars (dict);
  for (i = 0; i < split_cnt; i++)
    {
      const struct variable *v = split[i];
      char *s;
      const char *val_lab;
      const struct fmt_spec *print = var_get_print_format (v);

      tab_text_format (t, 0, i + 1, TAB_LEFT, "%s", var_get_name (v));

<<<<<<< HEAD
      data_out (case_data (c, v), print, temp_buf);
      temp_buf[print->w] = 0;

      tab_text_format (t, 1, i + 1, 0, "%.*s", print->w, temp_buf);
=======
      s = data_out (case_data (c, v), dict_get_encoding (dict), print);
>>>>>>> 2b77d627

      tab_text (t, 1, i + 1, TAT_PRINTF, "%.*s", print->w, s);
      free (s);
      
      val_lab = var_lookup_value_label (v, case_data (c, v));
      if (val_lab)
	tab_text (t, 2, i + 1, TAB_LEFT, val_lab);
    }
  tab_flags (t, SOMF_NO_TITLE);
  tab_submit (t);
}<|MERGE_RESOLUTION|>--- conflicted
+++ resolved
@@ -94,16 +94,9 @@
 
       tab_text_format (t, 0, i + 1, TAB_LEFT, "%s", var_get_name (v));
 
-<<<<<<< HEAD
-      data_out (case_data (c, v), print, temp_buf);
-      temp_buf[print->w] = 0;
+      s = data_out (case_data (c, v), dict_get_encoding (dict), print);
+      tab_text_format (t, 1, i + 1, 0, "%.*s", print->w, s);
 
-      tab_text_format (t, 1, i + 1, 0, "%.*s", print->w, temp_buf);
-=======
-      s = data_out (case_data (c, v), dict_get_encoding (dict), print);
->>>>>>> 2b77d627
-
-      tab_text (t, 1, i + 1, TAT_PRINTF, "%.*s", print->w, s);
       free (s);
       
       val_lab = var_lookup_value_label (v, case_data (c, v));
