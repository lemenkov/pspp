/* PSPP - a program for statistical analysis.
   Copyright (C) 1997-9, 2000, 2006, 2009 Free Software Foundation, Inc.

   This program is free software: you can redistribute it and/or modify
   it under the terms of the GNU General Public License as published by
   the Free Software Foundation, either version 3 of the License, or
   (at your option) any later version.

   This program is distributed in the hope that it will be useful,
   but WITHOUT ANY WARRANTY; without even the implied warranty of
   MERCHANTABILITY or FITNESS FOR A PARTICULAR PURPOSE.  See the
   GNU General Public License for more details.

   You should have received a copy of the GNU General Public License
   along with this program.  If not, see <http://www.gnu.org/licenses/>. */

#include <config.h>

#include <stdint.h>
#include <stdio.h>
#include <stdlib.h>

#include "intprops.h"
#include "xmalloca.h"

#include <data/casegrouper.h>
#include <data/casereader.h>
#include <data/dictionary.h>
#include <data/data-out.h>
#include <data/format.h>
#include <data/procedure.h>
#include <data/short-names.h>
#include <data/variable.h>
#include <language/command.h>
#include <language/dictionary/split-file.h>
#include <language/lexer/lexer.h>
#include <libpspp/compiler.h>
#include <libpspp/ll.h>
#include <libpspp/message.h>
#include <libpspp/misc.h>
#include <output/htmlP.h>
#include <output/manager.h>
#include <output/output.h>
#include <output/table.h>

#include "minmax.h"
#include "xalloc.h"

#include "gettext.h"
#define _(msgid) gettext (msgid)

/* (headers) */

/* (specification)
   list (lst_):
     *variables=varlist("PV_NO_SCRATCH");
     cases=:from n:first,"%s>0"/by n:step,"%s>0"/ *to n:last,"%s>0";
     +format=numbering:numbered/!unnumbered,
             wrap:!wrap/single,
             weight:weight/!noweight.
*/
/* (declarations) */
/* (functions) */

/* Layout for one output driver. */
struct list_target
  {
    struct ll ll;
    struct outp_driver *driver;
    int type;		/* 0=Values and labels fit across the page. */
    size_t n_vertical;	/* Number of labels to list vertically. */
    size_t header_rows;	/* Number of header rows. */
    char **header;	/* The header itself. */
  };

/* Parsed command. */
static struct cmd_list cmd;

/* Line buffer. */
static struct string line_buffer;

/* TTY-style output functions. */
static unsigned n_lines_remaining (struct outp_driver *d);
static unsigned n_chars_width (struct outp_driver *d);
static void write_line (struct outp_driver *d, const char *s);

/* Other functions. */
static void list_case (const struct ccase *, casenumber case_idx,
                       const struct dataset *, struct ll_list *targets);
static void determine_layout (struct ll_list *targets);
static void clean_up (struct ll_list *targets);
static void write_header (struct list_target *);
static void write_all_headers (struct casereader *, const struct dataset *,
                               struct ll_list *targets);

/* Returns the number of text lines that can fit on the remainder of
   the page. */
static inline unsigned
n_lines_remaining (struct outp_driver *d)
{
  int diff;

  diff = d->length - d->cp_y;
  return (diff > 0) ? (diff / d->font_height) : 0;
}

/* Returns the number of fixed-width character that can fit across the
   page. */
static inline unsigned
n_chars_width (struct outp_driver *d)
{
  return d->width / d->fixed_width;
}

/* Writes the line S at the current position and advances to the next
   line.  */
static void
write_line (struct outp_driver *d, const char *s)
{
  struct outp_text text;

  assert (d->cp_y + d->font_height <= d->length);
  text.font = OUTP_FIXED;
  text.justification = OUTP_LEFT;
  text.string = ss_cstr (s);
  text.x = d->cp_x;
  text.y = d->cp_y;
  text.h = text.v = INT_MAX;
  d->class->text_draw (d, &text);
  d->cp_x = 0;
  d->cp_y += d->font_height;
}

/* Parses and executes the LIST procedure. */
int
cmd_list (struct lexer *lexer, struct dataset *ds)
{
  struct dictionary *dict = dataset_dict (ds);
  struct variable *casenum_var = NULL;
  struct casegrouper *grouper;
  struct casereader *group;
  struct ll_list targets;
  casenumber case_idx;
  bool ok;

  if (!parse_list (lexer, ds, &cmd, NULL))
    return CMD_FAILURE;

  /* Fill in defaults. */
  if (cmd.step == LONG_MIN)
    cmd.step = 1;
  if (cmd.first == LONG_MIN)
    cmd.first = 1;
  if (cmd.last == LONG_MIN)
    cmd.last = LONG_MAX;
  if (!cmd.sbc_variables)
    dict_get_vars (dict, &cmd.v_variables, &cmd.n_variables,
                   DC_SYSTEM | DC_SCRATCH);
  if (cmd.n_variables == 0)
    {
      msg (SE, _("No variables specified."));
      return CMD_FAILURE;
    }

  /* Verify arguments. */
  if (cmd.first > cmd.last)
    {
      int t;
      msg (SW, _("The first case (%ld) specified precedes the last case (%ld) "
	   "specified.  The values will be swapped."), cmd.first, cmd.last);
      t = cmd.first;
      cmd.first = cmd.last;
      cmd.last = t;
    }
  if (cmd.first < 1)
    {
      msg (SW, _("The first case (%ld) to list is less than 1.  The value is "
	   "being reset to 1."), cmd.first);
      cmd.first = 1;
    }
  if (cmd.last < 1)
    {
      msg (SW, _("The last case (%ld) to list is less than 1.  The value is "
	   "being reset to 1."), cmd.last);
      cmd.last = 1;
    }
  if (cmd.step < 1)
    {
      msg (SW, _("The step value %ld is less than 1.  The value is being "
	   "reset to 1."), cmd.step);
      cmd.step = 1;
    }

  /* Weighting variable. */
  if (cmd.weight == LST_WEIGHT)
    {
      if (dict_get_weight (dict) != NULL)
	{
	  size_t i;

	  for (i = 0; i < cmd.n_variables; i++)
	    if (cmd.v_variables[i] == dict_get_weight (dict))
	      break;
	  if (i >= cmd.n_variables)
	    {
	      /* Add the weight variable to the end of the variable list. */
	      cmd.n_variables++;
	      cmd.v_variables = xnrealloc (cmd.v_variables, cmd.n_variables,
                                           sizeof *cmd.v_variables);
	      cmd.v_variables[cmd.n_variables - 1]
                = dict_get_weight (dict);
	    }
	}
      else
	msg (SW, _("`/FORMAT WEIGHT' specified, but weighting is not on."));
    }

  /* Case number. */
  if (cmd.numbering == LST_NUMBERED)
    {
      /* Initialize the case-number variable. */
      int width = cmd.last == LONG_MAX ? 5 : intlog10 (cmd.last);
      struct fmt_spec format = fmt_for_output (FMT_F, width, 0);
      casenum_var = var_create ("Case#", 0);
      var_set_both_formats (casenum_var, &format);

      /* Add the weight variable at the beginning of the variable list. */
      cmd.n_variables++;
      cmd.v_variables = xnrealloc (cmd.v_variables,
                                   cmd.n_variables, sizeof *cmd.v_variables);
      memmove (&cmd.v_variables[1], &cmd.v_variables[0],
	       (cmd.n_variables - 1) * sizeof *cmd.v_variables);
      cmd.v_variables[0] = casenum_var;
    }

  determine_layout (&targets);

  case_idx = 0;
  for (grouper = casegrouper_create_splits (proc_open (ds), dict);
       casegrouper_get_next_group (grouper, &group);
       casereader_destroy (group))
    {
      struct ccase *c;

      write_all_headers (group, ds, &targets);
      for (; (c = casereader_read (group)) != NULL; case_unref (c))
        {
          case_idx++;
          if (case_idx >= cmd.first && case_idx <= cmd.last
              && (case_idx - cmd.first) % cmd.step == 0)
            list_case (c, case_idx, ds, &targets);
        }
    }
  ok = casegrouper_destroy (grouper);
  ok = proc_commit (ds) && ok;

  ds_destroy(&line_buffer);

  clean_up (&targets);

  var_destroy (casenum_var);

  return ok ? CMD_SUCCESS : CMD_CASCADING_FAILURE;
}

/* Writes headers to all devices.  This is done at the beginning of
   each SPLIT FILE group. */
static void
write_all_headers (struct casereader *input, const struct dataset *ds,
                   struct ll_list *targets)
{
  struct list_target *target;
  struct ccase *c;

  c = casereader_peek (input, 0);
  if (c == NULL)
    return;
  output_split_file_values (ds, c);
  case_unref (c);

  ll_for_each (target, struct list_target, ll, targets)
    {
      struct outp_driver *d = target->driver;
      if (!d->class->special)
	{
	  d->cp_y += d->font_height;		/* Blank line. */
	  write_header (target);
	}
      else if (d->class == &html_class)
	{
	  struct html_driver_ext *x = d->ext;

	  fputs ("<TABLE BORDER=1>\n  <TR>\n", x->file);

	  {
	    size_t i;

	    for (i = 0; i < cmd.n_variables; i++)
	      fprintf (x->file, "    <TH><EM>%s</EM></TH>\n",
		       var_get_name (cmd.v_variables[i]));
	  }

	  fputs ("  </TR>\n", x->file);
	}
      else
	NOT_REACHED ();
    }
}

/* Writes the headers.  Some of them might be vertical; most are
   probably horizontal. */
static void
write_header (struct list_target *target)
{
  struct outp_driver *d = target->driver;

  if (d->class->special || !target->header_rows)
    return;

  if (n_lines_remaining (d) < target->header_rows + 1)
    {
      outp_eject_page (d);
      assert (n_lines_remaining (d) >= target->header_rows + 1);
    }

  /* Design the header. */
  if (!target->header)
    {
      size_t i;
      size_t x;

      /* Allocate, initialize header. */
      target->header = xnmalloc (target->header_rows, sizeof *target->header);
      {
	int w = n_chars_width (d);
	for (i = 0; i < target->header_rows; i++)
	  {
	    target->header[i] = xmalloc (w + 1);
	    memset (target->header[i], ' ', w);
	  }
      }

      /* Put in vertical names. */
      for (i = x = 0; i < target->n_vertical; i++)
	{
	  const struct variable *v = cmd.v_variables[i];
          const char *name = var_get_name (v);
          size_t name_len = strlen (name);
          const struct fmt_spec *print = var_get_print_format (v);
	  size_t j;

	  memset (&target->header[target->header_rows - 1][x], '-', print->w);
	  x += print->w - 1;
	  for (j = 0; j < name_len; j++)
	    target->header[name_len - j - 1][x] = name[j];
	  x += 2;
	}

      /* Put in horizontal names. */
      for (; i < cmd.n_variables; i++)
	{
	  const struct variable *v = cmd.v_variables[i];
          const char *name = var_get_name (v);
          size_t name_len = strlen (name);
          const struct fmt_spec *print = var_get_print_format (v);

	  memset (&target->header[target->header_rows - 1][x], '-',
		  MAX (print->w, (int) name_len));
	  if ((int) name_len < print->w)
	    x += print->w - name_len;
 	  memcpy (&target->header[0][x], name, name_len);
	  x += name_len + 1;
	}

      /* Add null bytes. */
      for (i = 0; i < target->header_rows; i++)
	{
	  for (x = n_chars_width (d); x >= 1; x--)
	    if (target->header[i][x - 1] != ' ')
	      {
		target->header[i][x] = 0;
		break;
	      }
	  assert (x);
	}
    }

  /* Write out the header, in back-to-front order except for the last line. */
  if (target->header_rows >= 2)
    {
      size_t i;

      for (i = target->header_rows - 1; i-- != 0; )
        write_line (d, target->header[i]);
    }
  write_line (d, target->header[target->header_rows - 1]);
}


/* Frees up all the memory we've allocated. */
static void
clean_up (struct ll_list *targets)
{
  struct list_target *target, *next;

  ll_for_each_safe (target, next, struct list_target, ll, targets)
    {
      struct outp_driver *d = target->driver;
      if (d->class->special == 0)
        {
          if (target->header)
            {
              size_t i;
              for (i = 0; i < target->header_rows; i++)
                free (target->header[i]);
              free (target->header);
            }
        }
      else if (d->class == &html_class)
        {
          if (d->page_open)
            {
              struct html_driver_ext *x = d->ext;

              fputs ("</TABLE>\n", x->file);
            }
        }
      else
        NOT_REACHED ();

      ll_remove (&target->ll);
      free (target);
    }
  
  free (cmd.v_variables);
}

/* Writes string STRING at the current position.  If the text would
   fall off the side of the page, then advance to the next line,
   indenting by amount INDENT. */
static void
write_varname (struct outp_driver *d, char *string, int indent)
{
  struct outp_text text;
  int width;

  if (d->cp_x + outp_string_width (d, string, OUTP_FIXED) > d->width)
    {
      d->cp_y += d->font_height;
      if (d->cp_y + d->font_height > d->length)
	outp_eject_page (d);
      d->cp_x = indent;
    }

  text.font = OUTP_FIXED;
  text.justification = OUTP_LEFT;
  text.string = ss_cstr (string);
  text.x = d->cp_x;
  text.y = d->cp_y;
  text.h = text.v = INT_MAX;
  d->class->text_draw (d, &text);
  d->class->text_metrics (d, &text, &width, NULL);
  d->cp_x += width;
}

/* When we can't fit all the values across the page, we write out all
   the variable names just once.  This is where we do it. */
static void
write_fallback_headers (struct outp_driver *d)
{
  const int max_width = n_chars_width(d) - 10;

  int index = 0;
  int width = 0;
  int line_number = 0;

  const char *Line = _("Line");
  char *leader = xmalloca (strlen (Line)
                           + INT_STRLEN_BOUND (line_number) + 1 + 1);

  while (index < cmd.n_variables)
    {
      struct outp_text text;
      int leader_width;

      /* Ensure that there is enough room for a line of text. */
      if (d->cp_y + d->font_height > d->length)
	outp_eject_page (d);

      /* The leader is a string like `Line 1: '.  Write the leader. */
      sprintf (leader, "%s %d:", Line, ++line_number);
      text.font = OUTP_FIXED;
      text.justification = OUTP_LEFT;
      text.string = ss_cstr (leader);
      text.x = 0;
      text.y = d->cp_y;
      text.h = text.v = INT_MAX;
      d->class->text_draw (d, &text);
      d->class->text_metrics (d, &text, &leader_width, NULL);
      d->cp_x = leader_width;

      goto entry;
      do
	{
	  width++;

	entry:
	  {
	    int var_width = var_get_print_format (cmd.v_variables[index])->w;
	    if (width + var_width > max_width && width != 0)
	      {
		width = 0;
		d->cp_x = 0;
		d->cp_y += d->font_height;
		break;
	      }
	    width += var_width;
	  }

	  {
	    char varname[VAR_NAME_LEN + 2];
	    snprintf (varname, sizeof varname,
                      " %s", var_get_name (cmd.v_variables[index]));
	    write_varname (d, varname, leader_width);
	  }
	}
      while (++index < cmd.n_variables);

    }
  d->cp_x = 0;
  d->cp_y += d->font_height;

  freea (leader);
}

/* There are three possible layouts for the LIST procedure:

   1. If the values and their variables' name fit across the page,
   then they are listed across the page in that way.

   2. If the values can fit across the page, but not the variable
   names, then as many variable names as necessary are printed
   vertically to compensate.

   3. If not even the values can fit across the page, the variable
   names are listed just once, at the beginning, in a compact format,
   and the values are listed with a variable name label at the
   beginning of each line for easier reference.

   This is complicated by the fact that we have to do all this for
   every output driver, not just once.  */
static void
determine_layout (struct ll_list *targets)
{
  struct outp_driver *d;

  /* This is the largest page width of any driver, so we can tell what
     size buffer to allocate. */
  int largest_page_width = 0;

  ll_init (targets);
  for (d = outp_drivers (NULL); d; d = outp_drivers (d))
    {
      size_t column;	/* Current column. */
      int width;	/* Accumulated width. */
      int height;       /* Height of vertical names. */
      int max_width;	/* Page width. */

      struct list_target *target;

      target = xmalloc (sizeof *target);
      ll_push_tail (targets, &target->ll);
      target->driver = d;
      target->type = 0;
      target->n_vertical = 0;
      target->header = NULL;

      if (d->class == &html_class)
	continue;
      assert (d->class->special == 0);

      outp_open_page (d);

      max_width = n_chars_width (d);
      largest_page_width = MAX (largest_page_width, max_width);

      /* Try layout #1. */
      for (width = cmd.n_variables - 1, column = 0; column < cmd.n_variables; column++)
	{
	  const struct variable *v = cmd.v_variables[column];
          int fmt_width = var_get_print_format (v)->w;
          int name_len = strlen (var_get_name (v));
	  width += MAX (fmt_width, name_len);
	}
      if (width <= max_width)
	{
	  target->header_rows = 2;
	  continue;
	}

      /* Try layout #2. */
      for (width = cmd.n_variables - 1, height = 0, column = 0;
	   column < cmd.n_variables && width <= max_width;
	   column++)
        {
          const struct variable *v = cmd.v_variables[column];
          int fmt_width = var_get_print_format (v)->w;
          size_t name_len = strlen (var_get_name (v));
          width += fmt_width;
          if (name_len > height)
            height = name_len;
        }

      /* If it fit then we need to determine how many labels can be
         written horizontally. */
      if (width <= max_width && height <= SHORT_NAME_LEN)
	{
#ifndef NDEBUG
	  target->n_vertical = SIZE_MAX;
#endif
	  for (column = cmd.n_variables; column-- != 0; )
	    {
	      const struct variable *v = cmd.v_variables[column];
              int name_len = strlen (var_get_name (v));
              int fmt_width = var_get_print_format (v)->w;
	      int trial_width = width - fmt_width + MAX (fmt_width, name_len);
	      if (trial_width > max_width)
		{
		  target->n_vertical = column + 1;
		  break;
		}
	      width = trial_width;
	    }
	  assert (target->n_vertical != SIZE_MAX);

	  target->n_vertical = cmd.n_variables;
	  /* Finally determine the length of the headers. */
	  for (target->header_rows = 0, column = 0;
	       column < target->n_vertical;
	       column++)
            {
              const struct variable *var = cmd.v_variables[column];
              size_t name_len = strlen (var_get_name (var));
              target->header_rows = MAX (target->header_rows, name_len);
            }
	  target->header_rows++;
	  continue;
	}

      /* Otherwise use the ugly fallback listing format. */
      target->type = 1;
      target->header_rows = 0;

      d->cp_y += d->font_height;
      write_fallback_headers (d);
      d->cp_y += d->font_height;
    }

  ds_init_empty (&line_buffer);
}

/* Writes case C to output. */
static void
list_case (const struct ccase *c, casenumber case_idx,
           const struct dataset *ds, struct ll_list *targets)
{
  struct dictionary *dict = dataset_dict (ds);
  struct list_target *target;

  ll_for_each (target, struct list_target, ll, targets)
    {
      struct outp_driver *d = target->driver;

      if (d->class->special == 0)
        {
          const int max_width = n_chars_width (d);
          int column;

          if (!target->header_rows)
            {
              ds_put_format(&line_buffer, "%8s: ",
                            var_get_name (cmd.v_variables[0]));
            }


<<<<<<< HEAD
          for (column = 0; column < cmd.n_variables; column++)
            {
              const struct variable *v = cmd.v_variables[column];
              const struct fmt_spec *print = var_get_print_format (v);
              int width;

              if (target->type == 0 && column >= target->n_vertical)
                {
                  int name_len = strlen (var_get_name (v));
                  width = MAX (name_len, print->w);
                }
              else
                width = print->w;

              if (width + ds_length(&line_buffer) > max_width &&
                  ds_length(&line_buffer) != 0)
                {
                  if (!n_lines_remaining (d))
                    {
                      outp_eject_page (d);
                      write_header (target);
                    }

                  write_line (d, ds_cstr (&line_buffer));
                  ds_clear(&line_buffer);

                  if (!target->header_rows)
                    ds_put_format (&line_buffer, "%8s: ", var_get_name (v));
                }

              if (width > print->w)
                ds_put_char_multiple(&line_buffer, ' ', width - print->w);

              if (fmt_is_string (print->type)
                  || dict_contains_var (dict, v))
                {
                  data_out (case_data (c, v), print,
                            ds_put_uninit (&line_buffer, print->w));
                }
              else
                {
                  union value case_idx_value;
                  case_idx_value.f = case_idx;
                  data_out (&case_idx_value, print,
                            ds_put_uninit (&line_buffer,print->w));
                }

              ds_put_char(&line_buffer, ' ');
            }
=======
            if (fmt_is_string (print->type)
                || dict_contains_var (dict, v))
	      {
		char *s = data_out (case_data (c, v), dict_get_encoding (dict), print);
		ds_put_cstr (&line_buffer, s);
		free (s);
	      }
            else
              {
		char *s;
                union value case_idx_value;
                case_idx_value.f = case_idx;
                s = data_out (&case_idx_value, dict_get_encoding (dict), print);
		ds_put_cstr (&line_buffer, s);
		free (s);
              }

	    ds_put_char (&line_buffer, ' ');
	  }
>>>>>>> c2f0df18

          if (!n_lines_remaining (d))
            {
              outp_eject_page (d);
              write_header (target);
            }

          write_line (d, ds_cstr (&line_buffer));
          ds_clear(&line_buffer);
        }
      else if (d->class == &html_class)
        {
          struct html_driver_ext *x = d->ext;
          int column;

          fputs ("  <TR>\n", x->file);

<<<<<<< HEAD
          for (column = 0; column < cmd.n_variables; column++)
            {
              const struct variable *v = cmd.v_variables[column];
              const struct fmt_spec *print = var_get_print_format (v);
              char buf[256];

              if (fmt_is_string (print->type)
                  || dict_contains_var (dict, v))
                data_out (case_data (c, v), print, buf);
              else
                {
                  union value case_idx_value;
                  case_idx_value.f = case_idx;
                  data_out (&case_idx_value, print, buf);
                }

              fputs ("    <TD>", x->file);
              html_put_cell_contents (d, TAB_FIX, ss_buffer (buf, print->w));
              fputs ("</TD>\n", x->file);
            }
=======
	for (column = 0; column < cmd.n_variables; column++)
	  {
	    const struct variable *v = cmd.v_variables[column];
            const struct fmt_spec *print = var_get_print_format (v);
	    char *s = NULL;

            if (fmt_is_string (print->type)
                || dict_contains_var (dict, v))
	      s = data_out (case_data (c, v), dict_get_encoding (dict), print);
            else
              {
                union value case_idx_value;
                case_idx_value.f = case_idx;
                s = data_out (&case_idx_value, dict_get_encoding (dict), print);
              }

            fputs ("    <TD>", x->file);
            html_put_cell_contents (d, TAB_FIX, ss_buffer (s, print->w));
	    free (s);
            fputs ("</TD>\n", x->file);
	  }
>>>>>>> c2f0df18

          fputs ("  </TR>\n", x->file);
        }
      else
        NOT_REACHED ();
    }
}


/*
   Local Variables:
   mode: c
   End:
*/<|MERGE_RESOLUTION|>--- conflicted
+++ resolved
@@ -665,6 +665,7 @@
            const struct dataset *ds, struct ll_list *targets)
 {
   struct dictionary *dict = dataset_dict (ds);
+  const char *encoding = dict_get_encoding (dict);
   struct list_target *target;
 
   ll_for_each (target, struct list_target, ll, targets)
@@ -683,12 +684,12 @@
             }
 
 
-<<<<<<< HEAD
           for (column = 0; column < cmd.n_variables; column++)
             {
               const struct variable *v = cmd.v_variables[column];
               const struct fmt_spec *print = var_get_print_format (v);
               int width;
+              char *s;
 
               if (target->type == 0 && column >= target->n_vertical)
                 {
@@ -717,43 +718,19 @@
               if (width > print->w)
                 ds_put_char_multiple(&line_buffer, ' ', width - print->w);
 
-              if (fmt_is_string (print->type)
-                  || dict_contains_var (dict, v))
-                {
-                  data_out (case_data (c, v), print,
-                            ds_put_uninit (&line_buffer, print->w));
-                }
+              if (fmt_is_string (print->type) || dict_contains_var (dict, v))
+                s = data_out (case_data (c, v), encoding, print);
               else
                 {
                   union value case_idx_value;
                   case_idx_value.f = case_idx;
-                  data_out (&case_idx_value, print,
-                            ds_put_uninit (&line_buffer,print->w));
+                  s = data_out (&case_idx_value, encoding, print);
                 }
 
+              ds_put_cstr (&line_buffer, s);
+              free (s);
               ds_put_char(&line_buffer, ' ');
             }
-=======
-            if (fmt_is_string (print->type)
-                || dict_contains_var (dict, v))
-	      {
-		char *s = data_out (case_data (c, v), dict_get_encoding (dict), print);
-		ds_put_cstr (&line_buffer, s);
-		free (s);
-	      }
-            else
-              {
-		char *s;
-                union value case_idx_value;
-                case_idx_value.f = case_idx;
-                s = data_out (&case_idx_value, dict_get_encoding (dict), print);
-		ds_put_cstr (&line_buffer, s);
-		free (s);
-              }
-
-	    ds_put_char (&line_buffer, ' ');
-	  }
->>>>>>> c2f0df18
 
           if (!n_lines_remaining (d))
             {
@@ -771,50 +748,28 @@
 
           fputs ("  <TR>\n", x->file);
 
-<<<<<<< HEAD
           for (column = 0; column < cmd.n_variables; column++)
             {
               const struct variable *v = cmd.v_variables[column];
               const struct fmt_spec *print = var_get_print_format (v);
-              char buf[256];
+              char *s;
 
               if (fmt_is_string (print->type)
                   || dict_contains_var (dict, v))
-                data_out (case_data (c, v), print, buf);
+                s = data_out (case_data (c, v), encoding, print);
               else
                 {
                   union value case_idx_value;
                   case_idx_value.f = case_idx;
-                  data_out (&case_idx_value, print, buf);
+                  s = data_out (&case_idx_value, encoding, print);
                 }
 
               fputs ("    <TD>", x->file);
-              html_put_cell_contents (d, TAB_FIX, ss_buffer (buf, print->w));
+              html_put_cell_contents (d, TAB_FIX, ss_cstr (s));
               fputs ("</TD>\n", x->file);
+
+              free (s);
             }
-=======
-	for (column = 0; column < cmd.n_variables; column++)
-	  {
-	    const struct variable *v = cmd.v_variables[column];
-            const struct fmt_spec *print = var_get_print_format (v);
-	    char *s = NULL;
-
-            if (fmt_is_string (print->type)
-                || dict_contains_var (dict, v))
-	      s = data_out (case_data (c, v), dict_get_encoding (dict), print);
-            else
-              {
-                union value case_idx_value;
-                case_idx_value.f = case_idx;
-                s = data_out (&case_idx_value, dict_get_encoding (dict), print);
-              }
-
-            fputs ("    <TD>", x->file);
-            html_put_cell_contents (d, TAB_FIX, ss_buffer (s, print->w));
-	    free (s);
-            fputs ("</TD>\n", x->file);
-	  }
->>>>>>> c2f0df18
 
           fputs ("  </TR>\n", x->file);
         }
