/* PSPP - a program for statistical analysis.
   Copyright (C) 1997-9, 2000, 2007, 2009 Free Software Foundation, Inc.

   This program is free software: you can redistribute it and/or modify
   it under the terms of the GNU General Public License as published by
   the Free Software Foundation, either version 3 of the License, or
   (at your option) any later version.

   This program is distributed in the hope that it will be useful,
   but WITHOUT ANY WARRANTY; without even the implied warranty of
   MERCHANTABILITY or FITNESS FOR A PARTICULAR PURPOSE.  See the
   GNU General Public License for more details.

   You should have received a copy of the GNU General Public License
   along with this program.  If not, see <http://www.gnu.org/licenses/>. */

/*
  TODO:

  * Remember that histograms, bar charts need mean, stddev.
*/

#include <config.h>

#include <math.h>
#include <stdlib.h>
#include <gsl/gsl_histogram.h>

#include <data/case.h>
#include <data/casegrouper.h>
#include <data/casereader.h>
#include <data/dictionary.h>
#include <data/format.h>
#include <data/procedure.h>
#include <data/settings.h>
#include <data/value-labels.h>
#include <data/variable.h>
#include <language/command.h>
#include <language/dictionary/split-file.h>
#include <language/lexer/lexer.h>
#include <libpspp/array.h>
#include <libpspp/bit-vector.h>
#include <libpspp/compiler.h>
#include <libpspp/hash.h>
#include <libpspp/message.h>
#include <libpspp/misc.h>
#include <libpspp/pool.h>
#include <libpspp/str.h>
#include <math/histogram.h>
#include <math/moments.h>
#include <output/chart.h>
#include <output/charts/piechart.h>
#include <output/charts/plot-hist.h>
#include <output/manager.h>
#include <output/output.h>
#include <output/table.h>

#include "freq.h"

#include "minmax.h"
#include "xalloc.h"

#include "gettext.h"
#define _(msgid) gettext (msgid)
#define N_(msgid) msgid

/* (headers) */

/* (specification)
   FREQUENCIES (frq_):
     *+variables=custom;
     +format=cond:condense/onepage(*n:onepage_limit,"%s>=0")/!standard,
	     table:limit(n:limit,"%s>0")/notable/!table,
	     labels:!labels/nolabels,
	     sort:!avalue/dvalue/afreq/dfreq,
	     spaces:!single/double,
	     paging:newpage/!oldpage;
     missing=miss:include/!exclude;
     barchart(ba_)=:minimum(d:min),
	    :maximum(d:max),
	    scale:freq(*n:freq,"%s>0")/percent(*n:pcnt,"%s>0");
     piechart(pie_)=:minimum(d:min),
	    :maximum(d:max),
	    missing:missing/!nomissing;
     histogram(hi_)=:minimum(d:min),
	    :maximum(d:max),
	    scale:freq(*n:freq,"%s>0")/percent(*n:pcnt,"%s>0"),
	    norm:!nonormal/normal,
	    incr:increment(d:inc,"%s>0");
     hbar(hb_)=:minimum(d:min),
	    :maximum(d:max),
	    scale:freq(*n:freq,"%s>0")/percent(*n:pcnt,"%s>0"),
	    norm:!nonormal/normal,
	    incr:increment(d:inc,"%s>0");
     +grouped=custom;
     +ntiles=integer;
     +percentiles = double list;
     +statistics[st_]=1|mean,2|semean,3|median,4|mode,5|stddev,6|variance,
 	    7|kurtosis,8|skewness,9|range,10|minimum,11|maximum,12|sum,
 	    13|default,14|seskewness,15|sekurtosis,all,none.
*/
/* (declarations) */
/* (functions) */

/* Statistics. */
enum
  {
    frq_mean = 0, frq_semean, frq_median, frq_mode, frq_stddev, frq_variance,
    frq_kurt, frq_sekurt, frq_skew, frq_seskew, frq_range, frq_min, frq_max,
    frq_sum, frq_n_stats
  };

/* Description of a statistic. */
struct frq_info
  {
    int st_indx;		/* Index into a_statistics[]. */
    const char *s10;		/* Identifying string. */
  };

/* Table of statistics, indexed by dsc_*. */
static const struct frq_info st_name[frq_n_stats + 1] =
{
  {FRQ_ST_MEAN, N_("Mean")},
  {FRQ_ST_SEMEAN, N_("S.E. Mean")},
  {FRQ_ST_MEDIAN, N_("Median")},
  {FRQ_ST_MODE, N_("Mode")},
  {FRQ_ST_STDDEV, N_("Std Dev")},
  {FRQ_ST_VARIANCE, N_("Variance")},
  {FRQ_ST_KURTOSIS, N_("Kurtosis")},
  {FRQ_ST_SEKURTOSIS, N_("S.E. Kurt")},
  {FRQ_ST_SKEWNESS, N_("Skewness")},
  {FRQ_ST_SESKEWNESS, N_("S.E. Skew")},
  {FRQ_ST_RANGE, N_("Range")},
  {FRQ_ST_MINIMUM, N_("Minimum")},
  {FRQ_ST_MAXIMUM, N_("Maximum")},
  {FRQ_ST_SUM, N_("Sum")},
  {-1, 0},
};

/* Percentiles to calculate. */

struct percentile
{
  double p;        /* the %ile to be calculated */
  double value;    /* the %ile's value */
  double x1;       /* The datum value <= the percentile */
  double x2;       /* The datum value >= the percentile */
  int flag;
  int flag2;       /* Set to 1 if this percentile value has been found */
};


static void add_percentile (double x) ;

static struct percentile *percentiles;
static int n_percentiles;

/* Groups of statistics. */
#define BI          BIT_INDEX
#define frq_default							\
	(BI (frq_mean) | BI (frq_stddev) | BI (frq_min) | BI (frq_max))
#define frq_all							\
	(BI (frq_sum) | BI(frq_min) | BI(frq_max)		\
	 | BI(frq_mean) | BI(frq_semean) | BI(frq_stddev)	\
	 | BI(frq_variance) | BI(frq_kurt) | BI(frq_sekurt)	\
	 | BI(frq_skew) | BI(frq_seskew) | BI(frq_range)	\
	 | BI(frq_range) | BI(frq_mode) | BI(frq_median))

/* Statistics; number of statistics. */
static unsigned long stats;
static int n_stats;

/* Types of graphs. */
enum
  {
    GFT_NONE,			/* Don't draw graphs. */
    GFT_BAR,			/* Draw bar charts. */
    GFT_HIST,			/* Draw histograms. */
    GFT_PIE,                    /* Draw piechart */
    GFT_HBAR			/* Draw bar charts or histograms at our discretion. */
  };

/* Parsed command. */
static struct cmd_frequencies cmd;

/* Summary of the barchart, histogram, and hbar subcommands. */
/* FIXME: These should not be mututally exclusive */
static int chart;		/* NONE/BAR/HIST/HBAR/PIE. */
static double min, max;		/* Minimum, maximum on y axis. */
static int format;		/* FREQ/PERCENT: Scaling of y axis. */
static double scale, incr;	/* FIXME */
static int normal;		/* FIXME */

/* Variables for which to calculate statistics. */
static size_t n_variables;
static const struct variable **v_variables;

/* Pools. */
static struct pool *data_pool;  	/* For per-SPLIT FILE group data. */
static struct pool *syntax_pool;        /* For syntax-related data. */

/* Frequency tables. */

/* Entire frequency table. */
struct freq_tab
  {
    struct hsh_table *data;	/* Undifferentiated data. */
    struct freq_mutable *valid; /* Valid freqs. */
    int n_valid;		/* Number of total freqs. */
    const struct dictionary *dict; /* The dict from whence entries in the table
				      come */

    struct freq_mutable *missing; /* Missing freqs. */
    int n_missing;		/* Number of missing freqs. */

    /* Statistics. */
    double total_cases;		/* Sum of weights of all cases. */
    double valid_cases;		/* Sum of weights of valid cases. */
  };


/* Per-variable frequency data. */
struct var_freqs
  {
    /* Freqency table. */
    struct freq_tab tab;	/* Frequencies table to use. */

    /* Percentiles. */
    int n_groups;		/* Number of groups. */
    double *groups;		/* Groups. */

    /* Statistics. */
    double stat[frq_n_stats];

    /* Variable attributes. */
    int width;
    struct fmt_spec print;
  };

static inline struct var_freqs *
get_var_freqs (const struct variable *v)
{
  return var_get_aux (v);
}

static void determine_charts (void);

static void calc_stats (const struct variable *v, double d[frq_n_stats]);

static void precalc (struct casereader *, struct dataset *);
static void calc (const struct ccase *, const struct dataset *);
static void postcalc (const struct dataset *);

static void postprocess_freq_tab (const struct variable *);
static void dump_full ( const struct variable *, const struct variable *);
static void dump_condensed (const struct variable *, const struct variable *);
static void dump_statistics (const struct variable *, bool show_varname, const struct variable *);
static void cleanup_freq_tab (const struct variable *);

static hsh_compare_func compare_value_numeric_a, compare_value_alpha_a;
static hsh_compare_func compare_value_numeric_d, compare_value_alpha_d;
static hsh_compare_func compare_freq_numeric_a, compare_freq_alpha_a;
static hsh_compare_func compare_freq_numeric_d, compare_freq_alpha_d;


static void do_piechart(const struct variable *var,
			const struct freq_tab *frq_tab);

struct histogram *
freq_tab_to_hist(const struct freq_tab *ft, const struct variable *var);



/* Parser and outline. */

static int internal_cmd_frequencies (struct lexer *lexer, struct dataset *ds);

int
cmd_frequencies (struct lexer *lexer, struct dataset *ds)
{
  int result;

  syntax_pool = pool_create ();
  result = internal_cmd_frequencies (lexer, ds);
  pool_destroy (syntax_pool);
  syntax_pool=0;
  pool_destroy (data_pool);
  data_pool=0;
  free (v_variables);
  v_variables=0;
  return result;
}

static int
internal_cmd_frequencies (struct lexer *lexer, struct dataset *ds)
{
  struct casegrouper *grouper;
  struct casereader *input, *group;
  bool ok;
  int i;

  n_percentiles = 0;
  percentiles = NULL;

  n_variables = 0;
  v_variables = NULL;

  if (!parse_frequencies (lexer, ds, &cmd, NULL))
    return CMD_FAILURE;

  if (cmd.onepage_limit == LONG_MIN)
    cmd.onepage_limit = 50;

  /* Figure out statistics to calculate. */
  stats = 0;
  if (cmd.a_statistics[FRQ_ST_DEFAULT] || !cmd.sbc_statistics)
    stats |= frq_default;
  if (cmd.a_statistics[FRQ_ST_ALL])
    stats |= frq_all;
  if (cmd.sort != FRQ_AVALUE && cmd.sort != FRQ_DVALUE)
    stats &= ~BIT_INDEX (frq_median);
  for (i = 0; i < frq_n_stats; i++)
    if (cmd.a_statistics[st_name[i].st_indx])
      stats |= BIT_INDEX (i);
  if (stats & frq_kurt)
    stats |= BIT_INDEX (frq_sekurt);
  if (stats & frq_skew)
    stats |= BIT_INDEX (frq_seskew);

  /* Calculate n_stats. */
  n_stats = 0;
  for (i = 0; i < frq_n_stats; i++)
    if ((stats & BIT_INDEX (i)))
      n_stats++;

  /* Charting. */
  determine_charts ();
  if (chart != GFT_NONE || cmd.sbc_ntiles)
    cmd.sort = FRQ_AVALUE;

  /* Work out what percentiles need to be calculated */
  if ( cmd.sbc_percentiles )
    {
      for ( i = 0 ; i < MAXLISTS ; ++i )
	{
	  int pl;
	  subc_list_double *ptl_list = &cmd.dl_percentiles[i];
	  for ( pl = 0 ; pl < subc_list_double_count(ptl_list); ++pl)
	      add_percentile (subc_list_double_at(ptl_list, pl) / 100.0 );
	}
    }
  if ( cmd.sbc_ntiles )
    {
      for ( i = 0 ; i < cmd.sbc_ntiles ; ++i )
	{
	  int j;
	  for (j = 0; j <= cmd.n_ntiles[i]; ++j )
	      add_percentile (j / (double) cmd.n_ntiles[i]);
	}
    }
  if (stats & BIT_INDEX (frq_median))
    {
      /* Treat the median as the 50% percentile.
         We output it in the percentiles table as "50 (Median)." */
      add_percentile (0.5);
      stats &= ~BIT_INDEX (frq_median);
      n_stats--;
    }

  /* Do it! */
  input = casereader_create_filter_weight (proc_open (ds), dataset_dict (ds),
                                           NULL, NULL);
  grouper = casegrouper_create_splits (input, dataset_dict (ds));
  for (; casegrouper_get_next_group (grouper, &group);
       casereader_destroy (group))
    {
      struct ccase *c;

      precalc (group, ds);
      for (; (c = casereader_read (group)) != NULL; case_unref (c))
        calc (c, ds);
      postcalc (ds);
    }
  ok = casegrouper_destroy (grouper);
  ok = proc_commit (ds) && ok;

  free_frequencies(&cmd);

  return ok ? CMD_SUCCESS : CMD_CASCADING_FAILURE;
}

/* Figure out which charts the user requested.  */
static void
determine_charts (void)
{
  int count = (!!cmd.sbc_histogram) + (!!cmd.sbc_barchart) +
    (!!cmd.sbc_hbar) + (!!cmd.sbc_piechart);

  if (!count)
    {
      chart = GFT_NONE;
      return;
    }
  else if (count > 1)
    {
      chart = GFT_HBAR;
      msg (SW, _("At most one of BARCHART, HISTOGRAM, or HBAR should be "
	   "given.  HBAR will be assumed.  Argument values will be "
	   "given precedence increasing along the order given."));
    }
  else if (cmd.sbc_histogram)
    chart = GFT_HIST;
  else if (cmd.sbc_barchart)
    chart = GFT_BAR;
  else if (cmd.sbc_piechart)
    chart = GFT_PIE;
  else
    chart = GFT_HBAR;

  min = max = SYSMIS;
  format = FRQ_FREQ;
  scale = SYSMIS;
  incr = SYSMIS;
  normal = 0;

  if (cmd.sbc_barchart)
    {
      if (cmd.ba_min != SYSMIS)
	min = cmd.ba_min;
      if (cmd.ba_max != SYSMIS)
	max = cmd.ba_max;
      if (cmd.ba_scale == FRQ_FREQ)
	{
	  format = FRQ_FREQ;
	  scale = cmd.ba_freq;
	}
      else if (cmd.ba_scale == FRQ_PERCENT)
	{
	  format = FRQ_PERCENT;
	  scale = cmd.ba_pcnt;
	}
    }

  if (cmd.sbc_histogram)
    {
      if (cmd.hi_min != SYSMIS)
	min = cmd.hi_min;
      if (cmd.hi_max != SYSMIS)
	max = cmd.hi_max;
      if (cmd.hi_scale == FRQ_FREQ)
	{
	  format = FRQ_FREQ;
	  scale = cmd.hi_freq;
	}
      else if (cmd.hi_scale == FRQ_PERCENT)
	{
	  format = FRQ_PERCENT;
	  scale = cmd.ba_pcnt;
	}
      if (cmd.hi_norm != FRQ_NONORMAL )
	normal = 1;
      if (cmd.hi_incr == FRQ_INCREMENT)
	incr = cmd.hi_inc;
    }

  if (cmd.sbc_hbar)
    {
      if (cmd.hb_min != SYSMIS)
	min = cmd.hb_min;
      if (cmd.hb_max != SYSMIS)
	max = cmd.hb_max;
      if (cmd.hb_scale == FRQ_FREQ)
	{
	  format = FRQ_FREQ;
	  scale = cmd.hb_freq;
	}
      else if (cmd.hb_scale == FRQ_PERCENT)
	{
	  format = FRQ_PERCENT;
	  scale = cmd.ba_pcnt;
	}
      if (cmd.hb_norm)
	normal = 1;
      if (cmd.hb_incr == FRQ_INCREMENT)
	incr = cmd.hb_inc;
    }

  if (min != SYSMIS && max != SYSMIS && min >= max)
    {
      msg (SE, _("MAX must be greater than or equal to MIN, if both are "
	   "specified.  However, MIN was specified as %g and MAX as %g.  "
	   "MIN and MAX will be ignored."), min, max);
      min = max = SYSMIS;
    }
}

/* Add data from case C to the frequency table. */
static void
calc (const struct ccase *c, const struct dataset *ds)
{
  double weight = dict_get_case_weight (dataset_dict (ds), c, NULL);
  size_t i;

  for (i = 0; i < n_variables; i++)
    {
      const struct variable *v = v_variables[i];
      const union value *val = case_data (c, v);
      struct var_freqs *vf = get_var_freqs (v);
      struct freq_tab *ft = &vf->tab;

      struct freq_mutable target;
      struct freq_mutable **fpp;

      target.value = *val;
      fpp = (struct freq_mutable **) hsh_probe (ft->data, &target);

      if (*fpp != NULL)
        (*fpp)->count += weight;
      else
        {
          struct freq_mutable *fp = pool_alloc (data_pool, sizeof *fp);
          fp->count = weight;
          value_init_pool (data_pool, &fp->value, vf->width);
          value_copy (&fp->value, val, vf->width);
          *fpp = fp;
        }
    }
}

/* Prepares each variable that is the target of FREQUENCIES by setting
   up its hash table. */
static void
precalc (struct casereader *input, struct dataset *ds)
{
  struct ccase *c;
  size_t i;

  c = casereader_peek (input, 0);
  if (c != NULL)
    {
      output_split_file_values (ds, c);
      case_unref (c);
    }

  pool_destroy (data_pool);
  data_pool = pool_create ();

  for (i = 0; i < n_variables; i++)
    {
      const struct variable *v = v_variables[i];
      struct freq_tab *ft = &get_var_freqs (v)->tab;

      ft->data = hsh_create (16, compare_freq, hash_freq, NULL, v);
    }
}

/* Finishes up with the variables after frequencies have been
   calculated.  Displays statistics, percentiles, ... */
static void
postcalc (const struct dataset *ds)
{
  const struct dictionary *dict = dataset_dict (ds);
  const struct variable *wv = dict_get_weight (dict);
  size_t i;

  for (i = 0; i < n_variables; i++)
    {
      const struct variable *v = v_variables[i];
      struct var_freqs *vf = get_var_freqs (v);
      struct freq_tab *ft = &vf->tab;
      int n_categories;
      int dumped_freq_tab = 1;

      postprocess_freq_tab (v);

      /* Frequencies tables. */
      n_categories = ft->n_valid + ft->n_missing;
      if (cmd.table == FRQ_TABLE
	  || (cmd.table == FRQ_LIMIT && n_categories <= cmd.limit))
	switch (cmd.cond)
	  {
	  case FRQ_CONDENSE:
	    dump_condensed (v, wv);
	    break;
	  case FRQ_STANDARD:
	    dump_full (v, wv);
	    break;
	  case FRQ_ONEPAGE:
	    if (n_categories > cmd.onepage_limit)
	      dump_condensed (v, wv);
	    else
	      dump_full (v, wv);
	    break;
	  default:
            NOT_REACHED ();
	  }
      else
	dumped_freq_tab = 0;

      /* Statistics. */
      if (n_stats)
	dump_statistics (v, !dumped_freq_tab, wv);



      if ( chart == GFT_HIST && var_is_numeric (v) )
	{
	  double d[frq_n_stats];
	  struct histogram *hist ;

	  calc_stats (v, d);

	  hist = freq_tab_to_hist (ft,v);

          chart_submit (histogram_chart_create (
                          hist, var_to_string(v),
			  vf->tab.valid_cases,
			  d[frq_mean],
			  d[frq_stddev],
			  normal));

	  statistic_destroy (&hist->parent);
	}

      if ( chart == GFT_PIE)
	{
	  do_piechart(v_variables[i], ft);
	}

      cleanup_freq_tab (v);

    }
}

/* Returns the comparison function that should be used for
   sorting a frequency table by FRQ_SORT using VAL_TYPE
   values. */
static hsh_compare_func *
get_freq_comparator (int frq_sort, enum val_type val_type)
{
  bool is_numeric = val_type == VAL_NUMERIC;
  switch (frq_sort)
    {
    case FRQ_AVALUE:
      return is_numeric ? compare_value_numeric_a : compare_value_alpha_a;
    case FRQ_DVALUE:
      return is_numeric ? compare_value_numeric_d : compare_value_alpha_d;
    case FRQ_AFREQ:
      return is_numeric ? compare_freq_numeric_a : compare_freq_alpha_a;
    case FRQ_DFREQ:
      return is_numeric ? compare_freq_numeric_d : compare_freq_alpha_d;
    default:
      NOT_REACHED ();
    }
}

/* Returns true iff the value in struct freq_mutable F is non-missing
   for variable V. */
static bool
not_missing (const void *f_, const void *v_)
{
  const struct freq_mutable *f = f_;
  const struct variable *v = v_;

  return !var_is_value_missing (v, &f->value, MV_ANY);
}

/* Summarizes the frequency table data for variable V. */
static void
postprocess_freq_tab (const struct variable *v)
{
  hsh_compare_func *compare;
  struct freq_tab *ft;
  size_t count;
  void *const *data;
  struct freq_mutable *freqs, *f;
  size_t i;

  ft = &get_var_freqs (v)->tab;
  compare = get_freq_comparator (cmd.sort, var_get_type (v));

  /* Extract data from hash table. */
  count = hsh_count (ft->data);
  data = hsh_data (ft->data);

  /* Copy dereferenced data into freqs. */
  freqs = xnmalloc (count, sizeof *freqs);
  for (i = 0; i < count; i++)
    {
      struct freq_mutable *f = data[i];
      freqs[i] = *f;
    }

  /* Put data into ft. */
  ft->valid = freqs;
  ft->n_valid = partition (freqs, count, sizeof *freqs, not_missing, v);
  ft->missing = freqs + ft->n_valid;
  ft->n_missing = count - ft->n_valid;

  /* Sort data. */
  sort (ft->valid, ft->n_valid, sizeof *ft->valid, compare, v);
  sort (ft->missing, ft->n_missing, sizeof *ft->missing, compare, v);

  /* Summary statistics. */
  ft->valid_cases = 0.0;
  for(i = 0 ;  i < ft->n_valid ; ++i )
    {
      f = &ft->valid[i];
      ft->valid_cases += f->count;

    }

  ft->total_cases = ft->valid_cases ;
  for(i = 0 ;  i < ft->n_missing ; ++i )
    {
      f = &ft->missing[i];
      ft->total_cases += f->count;
    }

}

/* Frees the frequency table for variable V. */
static void
cleanup_freq_tab (const struct variable *v)
{
  struct freq_tab *ft = &get_var_freqs (v)->tab;
  free (ft->valid);
  hsh_destroy (ft->data);
}

/* Parses the VARIABLES subcommand, adding to
   {n_variables,v_variables}. */
static int
frq_custom_variables (struct lexer *lexer, struct dataset *ds, struct cmd_frequencies *cmd UNUSED, void *aux UNUSED)
{
  size_t old_n_variables = n_variables;
  size_t i;

  lex_match (lexer, '=');
  if (lex_token (lexer) != T_ALL && (lex_token (lexer) != T_ID
                         || dict_lookup_var (dataset_dict (ds), lex_tokid (lexer)) == NULL))
    return 2;

  if (!parse_variables_const (lexer, dataset_dict (ds), &v_variables, &n_variables,
			PV_APPEND | PV_NO_SCRATCH))
    return 0;

  for (i = old_n_variables; i < n_variables; i++)
    {
      const struct variable *v = v_variables[i];
      struct var_freqs *vf;

      if (var_get_aux (v) != NULL)
	{
	  msg (SE, _("Variable %s specified multiple times on VARIABLES "
		     "subcommand."), var_get_name (v));
	  return 0;
	}
      vf = var_attach_aux (v, xmalloc (sizeof *vf), var_dtor_free);
      vf->tab.valid = vf->tab.missing = NULL;
      vf->tab.dict = dataset_dict (ds);
      vf->n_groups = 0;
      vf->groups = NULL;
      vf->width = var_get_width (v);
      vf->print = *var_get_print_format (v);
    }
  return 1;
}

/* Parses the GROUPED subcommand, setting the n_grouped, grouped
   fields of specified variables. */
static int
frq_custom_grouped (struct lexer *lexer, struct dataset *ds, struct cmd_frequencies *cmd UNUSED, void *aux UNUSED)
{
  lex_match (lexer, '=');
  if ((lex_token (lexer) == T_ID && dict_lookup_var (dataset_dict (ds), lex_tokid (lexer)) != NULL)
      || lex_token (lexer) == T_ID)
    for (;;)
      {
	size_t i;

	/* Max, current size of list; list itself. */
	int nl, ml;
	double *dl;

	/* Variable list. */
	size_t n;
	const struct variable **v;

	if (!parse_variables_const (lexer, dataset_dict (ds), &v, &n,
                              PV_NO_DUPLICATE | PV_NUMERIC))
	  return 0;
	if (lex_match (lexer, '('))
	  {
	    nl = ml = 0;
	    dl = NULL;
	    while (lex_integer (lexer))
	      {
		if (nl >= ml)
		  {
		    ml += 16;
		    dl = pool_nrealloc (syntax_pool, dl, ml, sizeof *dl);
		  }
		dl[nl++] = lex_tokval (lexer);
		lex_get (lexer);
		lex_match (lexer, ',');
	      }
	    /* Note that nl might still be 0 and dl might still be
	       NULL.  That's okay. */
	    if (!lex_match (lexer, ')'))
	      {
		free (v);
		msg (SE, _("`)' expected after GROUPED interval list."));
		return 0;
	      }
	  }
	else
          {
            nl = 0;
            dl = NULL;
          }

	for (i = 0; i < n; i++)
          if (var_get_aux (v[i]) == NULL)
            msg (SE, _("Variables %s specified on GROUPED but not on "
                       "VARIABLES."), var_get_name (v[i]));
          else
            {
              struct var_freqs *vf = get_var_freqs (v[i]);

              if (vf->groups != NULL)
                msg (SE, _("Variables %s specified multiple times on GROUPED "
                           "subcommand."), var_get_name (v[i]));
              else
                {
                  vf->n_groups = nl;
                  vf->groups = dl;
                }
            }
	free (v);
	if (!lex_match (lexer, '/'))
	  break;
	if ((lex_token (lexer) != T_ID || dict_lookup_var (dataset_dict (ds), lex_tokid (lexer)) != NULL)
            && lex_token (lexer) != T_ALL)
	  {
	    lex_put_back (lexer, '/');
	    break;
	  }
      }

  return 1;
}

/* Adds X to the list of percentiles, keeping the list in proper
   order. */
static void
add_percentile (double x)
{
  int i;

  for (i = 0; i < n_percentiles; i++)
    {
      /* Do nothing if it's already in the list */
      if ( fabs(x - percentiles[i].p) < DBL_EPSILON )
	return;

      if (x < percentiles[i].p)
	break;
    }

  if (i >= n_percentiles || x != percentiles[i].p)
    {
      percentiles = pool_nrealloc (syntax_pool, percentiles,
                                   n_percentiles + 1, sizeof *percentiles);
      insert_element (percentiles, n_percentiles, sizeof *percentiles, i);
      percentiles[i].p = x;
      n_percentiles++;
    }
}

/* Comparison functions. */

/* Ascending numeric compare of values. */
static int
compare_value_numeric_a (const void *a_, const void *b_, const void *aux UNUSED)
{
  const struct freq_mutable *a = a_;
  const struct freq_mutable *b = b_;

  if (a->value.f > b->value.f)
    return 1;
  else if (a->value.f < b->value.f)
    return -1;
  else
    return 0;
}

/* Ascending string compare of values. */
static int
compare_value_alpha_a (const void *a_, const void *b_, const void *v_)
{
  const struct freq_mutable *a = a_;
  const struct freq_mutable *b = b_;
  const struct variable *v = v_;
  struct var_freqs *vf = get_var_freqs (v);

  return value_compare_3way (&a->value, &b->value, vf->width);
}

/* Descending numeric compare of values. */
static int
compare_value_numeric_d (const void *a, const void *b, const void *aux UNUSED)
{
  return -compare_value_numeric_a (a, b, aux);
}

/* Descending string compare of values. */
static int
compare_value_alpha_d (const void *a, const void *b, const void *v)
{
  return -compare_value_alpha_a (a, b, v);
}

/* Ascending numeric compare of frequency;
   secondary key on ascending numeric value. */
static int
compare_freq_numeric_a (const void *a_, const void *b_, const void *aux UNUSED)
{
  const struct freq_mutable *a = a_;
  const struct freq_mutable *b = b_;

  if (a->count > b->count)
    return 1;
  else if (a->count < b->count)
    return -1;

  if (a->value.f > b->value.f)
    return 1;
  else if (a->value.f < b->value.f)
    return -1;
  else
    return 0;
}

/* Ascending numeric compare of frequency;
   secondary key on ascending string value. */
static int
compare_freq_alpha_a (const void *a_, const void *b_, const void *v_)
{
  const struct freq_mutable *a = a_;
  const struct freq_mutable *b = b_;
  const struct variable *v = v_;
  struct var_freqs *vf = get_var_freqs (v);

  if (a->count > b->count)
    return 1;
  else if (a->count < b->count)
    return -1;
  else
    return value_compare_3way (&a->value, &b->value, vf->width);
}

/* Descending numeric compare of frequency;
   secondary key on ascending numeric value. */
static int
compare_freq_numeric_d (const void *a_, const void *b_, const void *aux UNUSED)
{
  const struct freq_mutable *a = a_;
  const struct freq_mutable *b = b_;

  if (a->count > b->count)
    return -1;
  else if (a->count < b->count)
    return 1;

  if (a->value.f > b->value.f)
    return 1;
  else if (a->value.f < b->value.f)
    return -1;
  else
    return 0;
}

/* Descending numeric compare of frequency;
   secondary key on ascending string value. */
static int
compare_freq_alpha_d (const void *a_, const void *b_, const void *v_)
{
  const struct freq_mutable *a = a_;
  const struct freq_mutable *b = b_;
  const struct variable *v = v_;
  struct var_freqs *vf = get_var_freqs (v);

  if (a->count > b->count)
    return -1;
  else if (a->count < b->count)
    return 1;
  else
    return value_compare_3way (&a->value, &b->value, vf->width);
}

/* Frequency table display. */

struct full_dim_aux
  {
    bool show_labels;
  };

/* Sets the widths of all the columns and heights of all the rows in
   table T for driver D. */
static void
full_dim (struct tab_rendering *r, void *aux_)
{
  const struct outp_driver *d = r->driver;
  const struct tab_table *t = r->table;
  const struct full_dim_aux *aux = aux_;
  int i;

  for (i = 0; i < tab_nc (t); i++)
    {
      r->w[i] = tab_natural_width (r, i);
      if (aux->show_labels && i == 0)
        r->w[i] = MIN (r->w[i], d->prop_em_width * 15);
      else
        r->w[i] = MAX (r->w[i], d->prop_em_width * 8);
    }

  for (i = 0; i < tab_nr (t); i++)
    r->h[i] = d->font_height;
}

static void
full_dim_free (void *aux_)
{
  struct full_dim_aux *aux = aux_;
  free (aux);
}

/* Displays a full frequency table for variable V. */
static void
dump_full (const struct variable *v, const struct variable *wv)
{
  const struct fmt_spec *wfmt = wv ? var_get_print_format (wv) : &F_8_0;
  int n_categories;
  struct var_freqs *vf;
  struct freq_tab *ft;
  struct freq_mutable *f;
  struct tab_table *t;
  int r, x;
  double cum_total = 0.0;
  double cum_freq = 0.0;

  static const char *headings[] = {
    N_("Value"),
    N_("Frequency"),
    N_("Percent"),
    N_("Valid Percent"),
    N_("Cum Percent")
  };

  const bool lab = (cmd.labels == FRQ_LABELS);

  struct full_dim_aux *aux;

  vf = get_var_freqs (v);
  ft = &vf->tab;
  n_categories = ft->n_valid + ft->n_missing;
<<<<<<< HEAD
  t = tab_create (5 + lab, n_categories + 3);
  tab_headers (t, 0, 0, 2, 0);

  aux = xmalloc (sizeof *aux);
  aux->show_labels = lab;
  tab_dim (t, full_dim, full_dim_free, aux);
=======
  t = tab_create (5 + lab, n_categories + 2, 0);
  tab_headers (t, 0, 0, 1, 0);
  tab_dim (t, full_dim, NULL);
>>>>>>> 74ddfcba

  if (lab)
    tab_text (t, 0, 0, TAB_CENTER | TAT_TITLE, _("Value Label"));

  for (x = 0; x < 5; x++)
    tab_text (t, lab + x, 0, TAB_CENTER | TAT_TITLE, gettext (headings[x]));

  r = 1;
  for (f = ft->valid; f < ft->missing; f++)
    {
      double percent, valid_percent;

      cum_freq += f->count;

      percent = f->count / ft->total_cases * 100.0;
      valid_percent = f->count / ft->valid_cases * 100.0;
      cum_total += valid_percent;

      if (lab)
	{
	  const char *label = var_lookup_value_label (v, &f->value);
	  if (label != NULL)
	    tab_text (t, 0, r, TAB_LEFT, label);
	}

      tab_value (t, 0 + lab, r, TAB_NONE, &f->value, ft->dict, &vf->print);
      tab_double (t, 1 + lab, r, TAB_NONE, f->count, wfmt);
      tab_double (t, 2 + lab, r, TAB_NONE, percent, NULL);
      tab_double (t, 3 + lab, r, TAB_NONE, valid_percent, NULL);
      tab_double (t, 4 + lab, r, TAB_NONE, cum_total, NULL);
      r++;
    }
  for (; f < &ft->valid[n_categories]; f++)
    {
      cum_freq += f->count;

      if (lab)
	{
	  const char *label = var_lookup_value_label (v, &f->value);
	  if (label != NULL)
	    tab_text (t, 0, r, TAB_LEFT, label);
	}

      tab_value (t, 0 + lab, r, TAB_NONE, &f->value, ft->dict, &vf->print);
      tab_double (t, 1 + lab, r, TAB_NONE, f->count, wfmt);
      tab_double (t, 2 + lab, r, TAB_NONE,
		     f->count / ft->total_cases * 100.0, NULL);
      tab_text (t, 3 + lab, r, TAB_NONE, _("Missing"));
      r++;
    }

  tab_box (t, TAL_1, TAL_1,
	   cmd.spaces == FRQ_SINGLE ? -1 : TAL_GAP, TAL_1,
	   0, 0, 4 + lab, r);
  tab_hline (t, TAL_2, 0, 4 + lab, 1);
  tab_hline (t, TAL_2, 0, 4 + lab, r);
  tab_joint_text (t, 0, r, 0 + lab, r, TAB_RIGHT | TAT_TITLE, _("Total"));
  tab_vline (t, TAL_0, 1, r, r);
  tab_double (t, 1 + lab, r, TAB_NONE, cum_freq, wfmt);
  tab_fixed (t, 2 + lab, r, TAB_NONE, 100.0, 5, 1);
  tab_fixed (t, 3 + lab, r, TAB_NONE, 100.0, 5, 1);

  tab_title (t, "%s", var_to_string (v));
  tab_submit (t);
}

/* Sets the widths of all the columns and heights of all the rows in
   table T for driver D. */
static void
condensed_dim (struct tab_rendering *r, void *aux UNUSED)
{
  struct outp_driver *d = r->driver;
  const struct tab_table *t = r->table;

  int cum_width = outp_string_width (d, _("Cum"), OUTP_PROPORTIONAL);
  int zeros_width = outp_string_width (d, "000", OUTP_PROPORTIONAL);
  int max_width = MAX (cum_width, zeros_width);

  int i;

  for (i = 0; i < 2; i++)
    {
      r->w[i] = tab_natural_width (r, i);
      r->w[i] = MAX (r->w[i], d->prop_em_width * 8);
    }
  for (i = 2; i < 4; i++)
    r->w[i] = max_width;
  for (i = 0; i < tab_nr (t); i++)
    r->h[i] = d->font_height;
}

/* Display condensed frequency table for variable V. */
static void
dump_condensed (const struct variable *v, const struct variable *wv)
{
  const struct fmt_spec *wfmt = wv ? var_get_print_format (wv) : &F_8_0;
  int n_categories;
  struct var_freqs *vf;
  struct freq_tab *ft;
  struct freq_mutable *f;
  struct tab_table *t;
  int r;
  double cum_total = 0.0;

  vf = get_var_freqs (v);
  ft = &vf->tab;
  n_categories = ft->n_valid + ft->n_missing;
  t = tab_create (4, n_categories + 2);

  tab_headers (t, 0, 0, 2, 0);
  tab_text (t, 0, 1, TAB_CENTER | TAT_TITLE, _("Value"));
  tab_text (t, 1, 1, TAB_CENTER | TAT_TITLE, _("Freq"));
  tab_text (t, 2, 1, TAB_CENTER | TAT_TITLE, _("Pct"));
  tab_text (t, 3, 0, TAB_CENTER | TAT_TITLE, _("Cum"));
  tab_text (t, 3, 1, TAB_CENTER | TAT_TITLE, _("Pct"));
  tab_dim (t, condensed_dim, NULL, NULL);

  r = 2;
  for (f = ft->valid; f < ft->missing; f++)
    {
      double percent;

      percent = f->count / ft->total_cases * 100.0;
      cum_total += f->count / ft->valid_cases * 100.0;

      tab_value (t, 0, r, TAB_NONE, &f->value, ft->dict, &vf->print);
      tab_double (t, 1, r, TAB_NONE, f->count, wfmt);
      tab_double (t, 2, r, TAB_NONE, percent, NULL);
      tab_double (t, 3, r, TAB_NONE, cum_total, NULL);
      r++;
    }
  for (; f < &ft->valid[n_categories]; f++)
    {
      tab_value (t, 0, r, TAB_NONE, &f->value, ft->dict, &vf->print);
      tab_double (t, 1, r, TAB_NONE, f->count, wfmt);
      tab_double (t, 2, r, TAB_NONE,
		 f->count / ft->total_cases * 100.0, NULL);
      r++;
    }

  tab_box (t, TAL_1, TAL_1,
	   cmd.spaces == FRQ_SINGLE ? -1 : TAL_GAP, TAL_1,
	   0, 0, 3, r - 1);
  tab_hline (t, TAL_2, 0, 3, 2);
  tab_title (t, "%s", var_to_string (v));
  tab_columns (t, SOM_COL_DOWN);
  tab_submit (t);
}

/* Statistical display. */

/* Calculates all the pertinent statistics for variable V, putting
   them in array D[].  FIXME: This could be made much more optimal. */
static void
calc_stats (const struct variable *v, double d[frq_n_stats])
{
  struct freq_tab *ft = &get_var_freqs (v)->tab;
  double W = ft->valid_cases;
  struct moments *m;
  struct freq_mutable *f=0;
  int most_often;
  double X_mode;

  double rank;
  int i = 0;
  int idx;

  /* Calculate percentiles. */

  for (i = 0; i < n_percentiles; i++)
    {
      percentiles[i].flag = 0;
      percentiles[i].flag2 = 0;
    }

  rank = 0;
  for (idx = 0; idx < ft->n_valid; ++idx)
    {
      static double prev_value = SYSMIS;
      f = &ft->valid[idx];
      rank += f->count ;
      for (i = 0; i < n_percentiles; i++)
        {
	  double tp;
	  if ( percentiles[i].flag2  ) continue ;

	  if ( settings_get_algorithm () != COMPATIBLE )
	    tp =
	      (ft->valid_cases - 1) *  percentiles[i].p;
	  else
	    tp =
	      (ft->valid_cases + 1) *  percentiles[i].p - 1;

	  if ( percentiles[i].flag )
	    {
	      percentiles[i].x2 = f->value.f;
	      percentiles[i].x1 = prev_value;
	      percentiles[i].flag2 = 1;
	      continue;
	    }

          if (rank >  tp )
	  {
	    if ( f->count > 1 && rank - (f->count - 1) > tp )
	      {
		percentiles[i].x2 = percentiles[i].x1 = f->value.f;
		percentiles[i].flag2 = 1;
	      }
	    else
	      {
		percentiles[i].flag=1;
	      }

	    continue;
	  }
        }
      prev_value = f->value.f;
    }

  for (i = 0; i < n_percentiles; i++)
    {
      /* Catches the case when p == 100% */
      if ( ! percentiles[i].flag2 )
	percentiles[i].x1 = percentiles[i].x2 = f->value.f;

      /*
      printf("percentile %d (p==%.2f); X1 = %g; X2 = %g\n",
	     i,percentiles[i].p,percentiles[i].x1,percentiles[i].x2);
      */
    }

  for (i = 0; i < n_percentiles; i++)
    {
      struct freq_tab *ft = &get_var_freqs (v)->tab;
      double s;

      double dummy;
      if ( settings_get_algorithm () != COMPATIBLE )
	{
	  s = modf((ft->valid_cases - 1) * percentiles[i].p , &dummy);
	}
      else
	{
	  s = modf((ft->valid_cases + 1) * percentiles[i].p -1, &dummy);
	}

      percentiles[i].value = percentiles[i].x1 +
	( percentiles[i].x2 - percentiles[i].x1) * s ;
    }


  /* Calculate the mode. */
  most_often = -1;
  X_mode = SYSMIS;
  for (f = ft->valid; f < ft->missing; f++)
    {
      if (most_often < f->count)
        {
          most_often = f->count;
          X_mode = f->value.f;
        }
      else if (most_often == f->count)
        {
          /* A duplicate mode is undefined.
             FIXME: keep track of *all* the modes. */
          X_mode = SYSMIS;
        }
    }

  /* Calculate moments. */
  m = moments_create (MOMENT_KURTOSIS);
  for (f = ft->valid; f < ft->missing; f++)
    moments_pass_one (m, f->value.f, f->count);
  for (f = ft->valid; f < ft->missing; f++)
    moments_pass_two (m, f->value.f, f->count);
  moments_calculate (m, NULL, &d[frq_mean], &d[frq_variance],
                     &d[frq_skew], &d[frq_kurt]);
  moments_destroy (m);

  /* Formulas below are taken from _SPSS Statistical Algorithms_. */
  d[frq_min] = ft->valid[0].value.f;
  d[frq_max] = ft->valid[ft->n_valid - 1].value.f;
  d[frq_mode] = X_mode;
  d[frq_range] = d[frq_max] - d[frq_min];
  d[frq_sum] = d[frq_mean] * W;
  d[frq_stddev] = sqrt (d[frq_variance]);
  d[frq_semean] = d[frq_stddev] / sqrt (W);
  d[frq_seskew] = calc_seskew (W);
  d[frq_sekurt] = calc_sekurt (W);
}

/* Displays a table of all the statistics requested for variable V. */
static void
dump_statistics (const struct variable *v, bool show_varname,
		 const struct variable *wv)
{
  const struct fmt_spec *wfmt = wv ? var_get_print_format (wv) : &F_8_0;
  struct freq_tab *ft;
  double stat_value[frq_n_stats];
  struct tab_table *t;
  int i, r;

  if (var_is_alpha (v))
    return;
  ft = &get_var_freqs (v)->tab;
  if (ft->n_valid == 0)
    {
      msg (SW, _("No valid data for variable %s; statistics not displayed."),
	   var_get_name (v));
      return;
    }
  calc_stats (v, stat_value);

  t = tab_create (3, n_stats + n_percentiles + 2);
  tab_dim (t, tab_natural_dimensions, NULL, NULL);

  tab_box (t, TAL_1, TAL_1, -1, -1 , 0 , 0 , 2, tab_nr(t) - 1) ;


  tab_vline (t, TAL_1 , 2, 0, tab_nr(t) - 1);
  tab_vline (t, TAL_GAP , 1, 0, tab_nr(t) - 1 ) ;

  r=2; /* N missing and N valid are always dumped */

  for (i = 0; i < frq_n_stats; i++)
    if (stats & BIT_INDEX (i))
      {
	tab_text (t, 0, r, TAB_LEFT | TAT_TITLE,
		      gettext (st_name[i].s10));
	tab_double (t, 2, r, TAB_NONE, stat_value[i], NULL);
	r++;
      }

  tab_text (t, 0, 0, TAB_LEFT | TAT_TITLE, _("N"));
  tab_text (t, 1, 0, TAB_LEFT | TAT_TITLE, _("Valid"));
  tab_text (t, 1, 1, TAB_LEFT | TAT_TITLE, _("Missing"));

  tab_double (t, 2, 0, TAB_NONE, ft->valid_cases, wfmt);
  tab_double (t, 2, 1, TAB_NONE, ft->total_cases - ft->valid_cases, wfmt);

  for (i = 0; i < n_percentiles; i++, r++)
    {
      if ( i == 0 )
	{
	  tab_text (t, 0, r, TAB_LEFT | TAT_TITLE, _("Percentiles"));
	}

      if (percentiles[i].p == 0.5)
        tab_text (t, 1, r, TAB_LEFT, _("50 (Median)"));
      else
        tab_fixed (t, 1, r, TAB_LEFT, percentiles[i].p * 100, 3, 0);
      tab_double (t, 2, r, TAB_NONE, percentiles[i].value,
		  var_get_print_format (v));
    }

  tab_columns (t, SOM_COL_DOWN);
  if (show_varname)
    tab_title (t, "%s", var_to_string (v));
  else
    tab_flags (t, SOMF_NO_TITLE);


  tab_submit (t);
}


/* Create a gsl_histogram from a freq_tab */
struct histogram *
freq_tab_to_hist (const struct freq_tab *ft, const struct variable *var)
{
  int i;
  double x_min = DBL_MAX;
  double x_max = -DBL_MAX;

  struct histogram *hist;
  const double bins = 11;

  struct hsh_iterator hi;
  struct hsh_table *fh = ft->data;
  struct freq_mutable *frq;

  /* Find out the extremes of the x value */
  for ( frq = hsh_first(fh, &hi); frq != 0; frq = hsh_next(fh, &hi) )
    {
      if (var_is_value_missing(var, &frq->value, MV_ANY))
	continue;

      if ( frq->value.f < x_min ) x_min = frq->value.f ;
      if ( frq->value.f > x_max ) x_max = frq->value.f ;
    }

  hist = histogram_create (bins, x_min, x_max);

  for( i = 0 ; i < ft->n_valid ; ++i )
    {
      frq = &ft->valid[i];
      histogram_add (hist, frq->value.f, frq->count);
    }

  return hist;
}


static struct slice *
freq_tab_to_slice_array(const struct freq_tab *frq_tab,
			const struct variable *var,
			int *n_slices);


/* Allocate an array of slices and fill them from the data in frq_tab
   n_slices will contain the number of slices allocated.
   The caller is responsible for freeing slices
*/
static struct slice *
freq_tab_to_slice_array(const struct freq_tab *frq_tab,
			const struct variable *var,
			int *n_slices)
{
  int i;
  struct slice *slices;

  *n_slices = frq_tab->n_valid;

  slices = xnmalloc (*n_slices, sizeof *slices);

  for (i = 0 ; i < *n_slices ; ++i )
    {
      const struct freq_mutable *frq = &frq_tab->valid[i];

      ds_init_empty (&slices[i].label);
      var_append_value_name (var, &frq->value, &slices[i].label);
      slices[i].magnitude = frq->count;
    }

  return slices;
}




static void
do_piechart(const struct variable *var, const struct freq_tab *frq_tab)
{
  struct slice *slices;
  int n_slices, i;

  slices = freq_tab_to_slice_array(frq_tab, var, &n_slices);

  chart_submit (piechart_create (var_to_string(var), slices, n_slices));

  for (i = 0 ; i < n_slices ; ++i )
    ds_destroy (&slices[i].label);

  free (slices);
}


/*
   Local Variables:
   mode: c
   End:
*/<|MERGE_RESOLUTION|>--- conflicted
+++ resolved
@@ -1067,18 +1067,12 @@
   vf = get_var_freqs (v);
   ft = &vf->tab;
   n_categories = ft->n_valid + ft->n_missing;
-<<<<<<< HEAD
-  t = tab_create (5 + lab, n_categories + 3);
-  tab_headers (t, 0, 0, 2, 0);
+  t = tab_create (5 + lab, n_categories + 2);
+  tab_headers (t, 0, 0, 1, 0);
 
   aux = xmalloc (sizeof *aux);
   aux->show_labels = lab;
   tab_dim (t, full_dim, full_dim_free, aux);
-=======
-  t = tab_create (5 + lab, n_categories + 2, 0);
-  tab_headers (t, 0, 0, 1, 0);
-  tab_dim (t, full_dim, NULL);
->>>>>>> 74ddfcba
 
   if (lab)
     tab_text (t, 0, 0, TAB_CENTER | TAT_TITLE, _("Value Label"));
