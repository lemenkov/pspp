--- conflicted
+++ resolved
@@ -352,11 +352,7 @@
   int width_pango;
   int height_pango;
 
-<<<<<<< HEAD
-  desc = pango_font_description_from_string ("sans serif");
-=======
   desc = pango_font_description_from_string ("Sans");
->>>>>>> 05656123
   if (desc == NULL)
       return;
   pango_font_description_set_absolute_size (desc, geom->font_size * PANGO_SCALE);
