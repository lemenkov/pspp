--- conflicted
+++ resolved
@@ -1,9 +1,5 @@
 /* PSPP - a program for statistical analysis.
-<<<<<<< HEAD
-   Copyright  (C) 2004 Free Software Foundation, Inc.
-=======
    Copyright (C) 2004, 2009 Free Software Foundation, Inc.
->>>>>>> f5d9f991
 
    This program is free software: you can redistribute it and/or modify
    it under the terms of the GNU General Public License as published by
@@ -103,17 +99,8 @@
 
     pl_restorestate_r (ch->lp);
 
-<<<<<<< HEAD
-    {
-      char buf[5];
-      snprintf (buf,5,"%g", (upper + lower) / 2.0);
-      draw_tick (ch, TICK_ABSCISSA,
-		x_pos + width / 2.0, buf);
-    }
-=======
     draw_tick (ch, TICK_ABSCISSA,
                x_pos + width / 2.0, "%g", (upper + lower) / 2.0);
->>>>>>> f5d9f991
   }
 }
 
@@ -144,15 +131,7 @@
 
   struct chart *ch = chart_create ();
 
-<<<<<<< HEAD
   chart_write_title (ch, _("HISTOGRAM"));
-=======
-  ch = chart_create();
-  if (ch == NULL)
-    return;
-
-  chart_write_title(ch, _("HISTOGRAM"));
->>>>>>> f5d9f991
 
   chart_write_ylabel (ch, _("Frequency"));
   chart_write_xlabel (ch, label);
