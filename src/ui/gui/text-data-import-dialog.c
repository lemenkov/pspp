--- conflicted
+++ resolved
@@ -40,19 +40,19 @@
 #include "libpspp/i18n.h"
 #include "libpspp/line-reader.h"
 #include "libpspp/message.h"
-#include "ui/gui/builder-wrapper.h"
 #include "ui/gui/checkbox-treeview.h"
 #include "ui/gui/dialog-common.h"
 #include "ui/gui/executor.h"
 #include "ui/gui/helper.h"
+#include "ui/gui/builder-wrapper.h"
 #include "ui/gui/pspp-sheet-selection.h"
 #include "ui/gui/pspp-sheet-view.h"
 #include "ui/gui/psppire-data-window.h"
 #include "ui/gui/psppire-dialog.h"
 #include "ui/gui/psppire-encoding-selector.h"
 #include "ui/gui/psppire-empty-list-store.h"
+#include "ui/gui/psppire-var-sheet.h"
 #include "ui/gui/psppire-scanf.h"
-#include "ui/gui/psppire-var-sheet.h"
 #include "ui/syntax-gen.h"
 
 #include "gl/error.h"
@@ -65,173 +65,11 @@
 
 struct import_assistant;
 
-<<<<<<< HEAD
-/* The file to be imported. */
-struct file
-  {
-    char *file_name;        /* File name. */
-    gchar *encoding;        /* Encoding. */
-    unsigned long int total_lines; /* Number of lines in file. */
-    bool total_is_exact;    /* Is total_lines exact (or an estimate)? */
-
-    /* The first several lines of the file. */
-    struct string *lines;
-    size_t line_cnt;
-  };
-static bool init_file (struct import_assistant *, GtkWindow *parent);
-static void destroy_file (struct import_assistant *);
-
-/* The main body of the GTK+ assistant and related data. */
-struct assistant
-  {
-    GtkBuilder *builder;
-    GtkAssistant *assistant;
-    GMainLoop *main_loop;
-    GtkWidget *paste_button;
-    GtkWidget *reset_button;
-    int response;
-    int watch_cursor;
-
-    GtkCellRenderer *prop_renderer;
-    GtkCellRenderer *fixed_renderer;
-  };
-static void init_assistant (struct import_assistant *, GtkWindow *);
-static void destroy_assistant (struct import_assistant *);
-static GtkWidget *add_page_to_assistant (struct import_assistant *,
-                                         GtkWidget *page,
-                                         GtkAssistantPageType);
-
-/* The introduction page of the assistant. */
-struct intro_page
-  {
-    GtkWidget *page;
-    GtkWidget *all_cases_button;
-    GtkWidget *n_cases_button;
-    GtkWidget *n_cases_spin;
-    GtkWidget *percent_button;
-    GtkWidget *percent_spin;
-  };
-static void init_intro_page (struct import_assistant *);
-static void reset_intro_page (struct import_assistant *);
-
-/* Page where the user chooses the first line of data. */
-struct first_line_page
-  {
-    int skip_lines;    /* Number of initial lines to skip? */
-    bool variable_names; /* Variable names above first line of data? */
-
-    GtkWidget *page;
-    PsppSheetView *tree_view;
-    GtkWidget *variable_names_cb;
-  };
-static void init_first_line_page (struct import_assistant *);
-static void reset_first_line_page (struct import_assistant *);
-
-/* Page where the user chooses field separators. */
-struct separators_page
-  {
-    /* How to break lines into columns. */
-    struct string separators;   /* Field separators. */
-    struct string quotes;       /* Quote characters. */
-    bool escape;                /* Doubled quotes yield a quote mark? */
-
-    /* The columns produced thereby. */
-    struct column *columns;     /* Information about each column. */
-    size_t column_cnt;          /* Number of columns. */
-
-    GtkWidget *page;
-    GtkWidget *custom_cb;
-    GtkWidget *custom_entry;
-    GtkWidget *quote_cb;
-    GtkWidget *quote_combo;
-    GtkEntry *quote_entry;
-    GtkWidget *escape_cb;
-    PsppSheetView *fields_tree_view;
-  };
-/* The columns that the separators divide the data into. */
-struct column
-  {
-    /* Variable name for this column.  This is the variable name
-       used on the separators page; it can be overridden by the
-       user on the formats page. */
-    char *name;
-
-    /* Maximum length of any row in this column. */
-    size_t width;
-
-    /* Contents of this column: contents[row] is the contents for
-       the given row.
-
-       A null substring indicates a missing column for that row
-       (because the line contains an insufficient number of
-       separators).
-
-       contents[] elements may be substrings of the lines[]
-       strings that represent the whole lines of the file, to
-       save memory.  Other elements are dynamically allocated
-       with ss_alloc_substring. */
-    struct substring *contents;
-  };
-static void init_separators_page (struct import_assistant *);
-static void destroy_separators_page (struct import_assistant *);
-static void prepare_separators_page (struct import_assistant *);
-static void reset_separators_page (struct import_assistant *);
-
-/* Page where the user verifies and adjusts input formats. */
-struct formats_page
-  {
-    struct dictionary *dict;
-
-    GtkWidget *page;
-    PsppSheetView *data_tree_view;
-    PsppireDict *psppire_dict;
-    struct variable **modified_vars;
-    size_t modified_var_cnt;
-  };
-static void init_formats_page (struct import_assistant *);
-static void destroy_formats_page (struct import_assistant *);
-static void prepare_formats_page (struct import_assistant *);
-static void reset_formats_page (struct import_assistant *);
-
-struct import_assistant
-  {
-    struct file file;
-    struct assistant asst;
-    struct intro_page intro;
-    struct first_line_page first_line;
-    struct separators_page separators;
-    struct formats_page formats;
-  };
-
 static void apply_dict (const struct dictionary *, struct string *);
 static char *generate_syntax (const struct import_assistant *);
 
-static gboolean get_tooltip_location (GtkWidget *widget, gint wx, gint wy,
-                                      const struct import_assistant *,
-                                      size_t *row, size_t *column);
-static void make_tree_view (const struct import_assistant *ia,
-                            size_t first_line,
-                            PsppSheetView **tree_view);
 static void add_line_number_column (const struct import_assistant *,
                                     PsppSheetView *);
-static gint get_monospace_width (PsppSheetView *, GtkCellRenderer *,
-                                 size_t char_cnt);
-static gint get_string_width (PsppSheetView *, GtkCellRenderer *,
-                              const char *string);
-static PsppSheetViewColumn *make_data_column (struct import_assistant *,
-                                            PsppSheetView *, bool input,
-                                            gint column_idx);
-static PsppSheetView *create_data_tree_view (bool input, GtkContainer *parent,
-                                           struct import_assistant *);
-static void push_watch_cursor (struct import_assistant *);
-static void pop_watch_cursor (struct import_assistant *);
-=======
-static void apply_dict (const struct dictionary *, struct string *);
-static char *generate_syntax (const struct import_assistant *);
-
-static void add_line_number_column (const struct import_assistant *,
-                                    GtkTreeView *);
->>>>>>> a3a1e6b5
 
 /* Pops up the Text Data Import assistant. */
 void
@@ -394,135 +232,14 @@
       if (ia->file.encoding && strcmp (ia->file.encoding, "Auto"))
 	syntax_gen_pspp (&s, "  /ENCODING=%sq\n", ia->file.encoding);
 
-<<<<<<< HEAD
-  gtk_widget_set_sensitive (p->percent_spin,
-                            gtk_toggle_button_get_active (
-                              GTK_TOGGLE_BUTTON (p->percent_button)));
-}
--
-/* The "first line" page of the assistant. */
-
-static PsppSheetView *create_lines_tree_view (GtkContainer *parent_window,
-                                            struct import_assistant *);
-static void on_first_line_change (PsppSheetSelection *,
-                                  struct import_assistant *);
-static void on_variable_names_cb_toggle (GtkToggleButton *,
-                                         struct import_assistant *);
-static void set_first_line (struct import_assistant *);
-static void get_first_line (struct import_assistant *);
-
-/* Initializes IA's first_line substructure. */
-static void
-init_first_line_page (struct import_assistant *ia)
-{
-  struct first_line_page *p = &ia->first_line;
-  GtkBuilder *builder = ia->asst.builder;
-
-  p->page = add_page_to_assistant (ia, get_widget_assert (builder, "FirstLine"),
-                                   GTK_ASSISTANT_PAGE_CONTENT);
-  gtk_widget_destroy (get_widget_assert (builder, "first-line"));
-  p->tree_view = create_lines_tree_view (
-    GTK_CONTAINER (get_widget_assert (builder, "first-line-scroller")), ia);
-  p->variable_names_cb = get_widget_assert (builder, "variable-names");
-  pspp_sheet_selection_set_mode (
-    pspp_sheet_view_get_selection (PSPP_SHEET_VIEW (p->tree_view)),
-    PSPP_SHEET_SELECTION_BROWSE);
-  pspp_sheet_view_set_rubber_banding (PSPP_SHEET_VIEW (p->tree_view), TRUE);
-  set_first_line (ia);
-  g_signal_connect (pspp_sheet_view_get_selection (PSPP_SHEET_VIEW (p->tree_view)),
-                    "changed", G_CALLBACK (on_first_line_change), ia);
-  g_signal_connect (p->variable_names_cb, "toggled",
-                    G_CALLBACK (on_variable_names_cb_toggle), ia);
-}
-
-/* Resets the first_line page to its initial content. */
-static void
-reset_first_line_page (struct import_assistant *ia)
-{
-  ia->first_line.skip_lines = 0;
-  ia->first_line.variable_names = false;
-  set_first_line (ia);
-}
-
-static void
-render_line (PsppSheetViewColumn *tree_column,
-             GtkCellRenderer *cell,
-             GtkTreeModel *tree_model,
-             GtkTreeIter *iter,
-             gpointer data)
-{
-  gint row = empty_list_store_iter_to_row (iter);
-  struct string *lines;
-=======
 
       intro_append_syntax (ia->intro, &s);
->>>>>>> a3a1e6b5
 
 
       ds_put_cstr (&s,
 		   "  /ARRANGEMENT=DELIMITED\n"
 		   "  /DELCASE=LINE\n");
 
-<<<<<<< HEAD
-
-/* Creates and returns a tree view that contains each of the
-   lines in IA's file as a row. */
-static PsppSheetView *
-create_lines_tree_view (GtkContainer *parent, struct import_assistant *ia)
-{
-  PsppSheetView *tree_view;
-  PsppSheetViewColumn *column;
-  size_t max_line_length;
-  gint content_width, header_width;
-  size_t i;
-  const gchar *title = _("Text");
-
-  make_tree_view (ia, 0, &tree_view);
-
-  column = pspp_sheet_view_column_new_with_attributes (
-    title, ia->asst.fixed_renderer, (void *) NULL);
-  pspp_sheet_view_column_set_cell_data_func (column, ia->asst.fixed_renderer,
-                                           render_line, NULL, NULL);
-  pspp_sheet_view_column_set_resizable (column, TRUE);
-
-  max_line_length = 0;
-  for (i = 0; i < ia->file.line_cnt; i++)
-    {
-      size_t w = ds_length (&ia->file.lines[i]);
-      max_line_length = MAX (max_line_length, w);
-    }
-
-  content_width = get_monospace_width (tree_view, ia->asst.fixed_renderer,
-                                       max_line_length);
-  header_width = get_string_width (tree_view, ia->asst.prop_renderer, title);
-  pspp_sheet_view_column_set_fixed_width (column, MAX (content_width,
-                                                     header_width));
-  pspp_sheet_view_append_column (tree_view, column);
-
-  gtk_container_add (parent, GTK_WIDGET (tree_view));
-  gtk_widget_show (GTK_WIDGET (tree_view));
-
-  return tree_view;
-}
-
-/* Called when the line selected in the first_line tree view
-   changes. */
-static void
-on_first_line_change (PsppSheetSelection *selection UNUSED,
-                      struct import_assistant *ia)
-{
-  get_first_line (ia);
-}
-
-/* Called when the checkbox that indicates whether variable
-   names are in the row above the first line is toggled. */
-static void
-on_variable_names_cb_toggle (GtkToggleButton *variable_names_cb UNUSED,
-                             struct import_assistant *ia)
-{
-  get_first_line (ia);
-=======
       first_line_append_syntax (ia, &s);
       separators_append_syntax (ia, &s);
       formats_append_syntax (ia, &s);
@@ -530,75 +247,11 @@
     }
 
   return ds_cstr (&s);
->>>>>>> a3a1e6b5
-}
-
-
-<<<<<<< HEAD
-  path = gtk_tree_path_new_from_indices (ia->first_line.skip_lines, -1);
-  pspp_sheet_view_set_cursor (PSPP_SHEET_VIEW (ia->first_line.tree_view),
-                            path, NULL, false);
-  gtk_tree_path_free (path);
-
-  gtk_toggle_button_set_active (
-    GTK_TOGGLE_BUTTON (ia->first_line.variable_names_cb),
-    ia->first_line.variable_names);
-  gtk_widget_set_sensitive (ia->first_line.variable_names_cb,
-                            ia->first_line.skip_lines > 0);
-}
-
-/* Sets IA's first_line substructure to match the widgets. */
-static void
-get_first_line (struct import_assistant *ia)
-{
-  PsppSheetSelection *selection;
-  GtkTreeIter iter;
-  GtkTreeModel *model;
-
-  selection = pspp_sheet_view_get_selection (ia->first_line.tree_view);
-  if (pspp_sheet_selection_get_selected (selection, &model, &iter))
-    {
-      GtkTreePath *path = gtk_tree_model_get_path (model, &iter);
-      int row = gtk_tree_path_get_indices (path)[0];
-      gtk_tree_path_free (path);
-
-      ia->first_line.skip_lines = row;
-      ia->first_line.variable_names =
-        (ia->first_line.skip_lines > 0
-         && gtk_toggle_button_get_active (
-           GTK_TOGGLE_BUTTON (ia->first_line.variable_names_cb)));
-    }
-  gtk_widget_set_sensitive (ia->first_line.variable_names_cb,
-                            ia->first_line.skip_lines > 0);
-}
--
-/* The "separators" page of the assistant. */
-
-static void revise_fields_preview (struct import_assistant *ia);
-static void choose_likely_separators (struct import_assistant *ia);
-static void find_commonest_chars (unsigned long int histogram[UCHAR_MAX + 1],
-                                  const char *targets, const char *def,
-                                  struct string *result);
-static void clear_fields (struct import_assistant *ia);
-static void revise_fields_preview (struct import_assistant *);
-static void set_separators (struct import_assistant *);
-static void get_separators (struct import_assistant *);
-static void on_separators_custom_entry_notify (GObject *UNUSED,
-                                               GParamSpec *UNUSED,
-                                               struct import_assistant *);
-static void on_separators_custom_cb_toggle (GtkToggleButton *custom_cb,
-                                            struct import_assistant *);
-static void on_quote_combo_change (GtkComboBox *combo,
-                                   struct import_assistant *);
-static void on_quote_cb_toggle (GtkToggleButton *quote_cb,
-                                struct import_assistant *);
-static void on_separator_toggle (GtkToggleButton *, struct import_assistant *);
+}
+
+
+
 static void render_input_cell (PsppSheetViewColumn *tree_column,
-=======
-
-static void render_input_cell (GtkTreeViewColumn *tree_column,
->>>>>>> a3a1e6b5
                                GtkCellRenderer *cell,
                                GtkTreeModel *model, GtkTreeIter *iter,
                                gpointer ia);
@@ -608,450 +261,6 @@
                                         GtkTooltip *tooltip,
                                         struct import_assistant *);
 
-<<<<<<< HEAD
-/* A common field separator and its identifying name. */
-struct separator
-  {
-    const char *name;           /* Name (for use with get_widget_assert). */
-    int c;                      /* Separator character. */
-  };
-
-/* All the separators in the dialog box. */
-static const struct separator separators[] =
-  {
-    {"space", ' '},
-    {"tab", '\t'},
-    {"bang", '!'},
-    {"colon", ':'},
-    {"comma", ','},
-    {"hyphen", '-'},
-    {"pipe", '|'},
-    {"semicolon", ';'},
-    {"slash", '/'},
-  };
-#define SEPARATOR_CNT (sizeof separators / sizeof *separators)
-
-static void
-set_quote_list (GtkComboBoxEntry *cb)
-{
-  GtkListStore *list =  gtk_list_store_new (1, G_TYPE_STRING);
-  GtkTreeIter iter;
-  gint i;
-  const gchar *seperator[3] = {"'\"", "\'", "\""};
-
-  for (i = 0; i < 3; i++)
-    {
-      const gchar *s = seperator[i];
-
-      /* Add a new row to the model */
-      gtk_list_store_append (list, &iter);
-      gtk_list_store_set (list, &iter,
-                          0, s,
-                          -1);
-
-    }
-
-  gtk_combo_box_set_model (GTK_COMBO_BOX (cb), GTK_TREE_MODEL (list));
-  g_object_unref (list);
-
-  gtk_combo_box_entry_set_text_column (cb, 0);
-}
-
-/* Initializes IA's separators substructure. */
-static void
-init_separators_page (struct import_assistant *ia)
-{
-  GtkBuilder *builder = ia->asst.builder;
-  struct separators_page *p = &ia->separators;
-  size_t i;
-
-  choose_likely_separators (ia);
-
-  p->page = add_page_to_assistant (ia, get_widget_assert (builder, "Separators"),
-                                   GTK_ASSISTANT_PAGE_CONTENT);
-  p->custom_cb = get_widget_assert (builder, "custom-cb");
-  p->custom_entry = get_widget_assert (builder, "custom-entry");
-  p->quote_combo = get_widget_assert (builder, "quote-combo");
-  p->quote_entry = GTK_ENTRY (gtk_bin_get_child (GTK_BIN (p->quote_combo)));
-  p->quote_cb = get_widget_assert (builder, "quote-cb");
-  p->escape_cb = get_widget_assert (builder, "escape");
-
-  set_separators (ia);
-  set_quote_list (GTK_COMBO_BOX_ENTRY (p->quote_combo));
-  p->fields_tree_view = PSPP_SHEET_VIEW (get_widget_assert (builder, "fields"));
-  g_signal_connect (p->quote_combo, "changed",
-                    G_CALLBACK (on_quote_combo_change), ia);
-  g_signal_connect (p->quote_cb, "toggled",
-                    G_CALLBACK (on_quote_cb_toggle), ia);
-  g_signal_connect (p->custom_entry, "notify::text",
-                    G_CALLBACK (on_separators_custom_entry_notify), ia);
-  g_signal_connect (p->custom_cb, "toggled",
-                    G_CALLBACK (on_separators_custom_cb_toggle), ia);
-  for (i = 0; i < SEPARATOR_CNT; i++)
-    g_signal_connect (get_widget_assert (builder, separators[i].name),
-                      "toggled", G_CALLBACK (on_separator_toggle), ia);
-  g_signal_connect (p->escape_cb, "toggled",
-                    G_CALLBACK (on_separator_toggle), ia);
-}
-
-/* Frees IA's separators substructure. */
-static void
-destroy_separators_page (struct import_assistant *ia)
-{
-  struct separators_page *s = &ia->separators;
-
-  ds_destroy (&s->separators);
-  ds_destroy (&s->quotes);
-  clear_fields (ia);
-}
-
-/* Called just before the separators page becomes visible in the
-   assistant. */
-static void
-prepare_separators_page (struct import_assistant *ia)
-{
-  revise_fields_preview (ia);
-}
-
-/* Called when the Reset button is clicked on the separators
-   page, resets the separators to the defaults. */
-static void
-reset_separators_page (struct import_assistant *ia)
-{
-  choose_likely_separators (ia);
-  set_separators (ia);
-}
-
-/* Frees and clears the column data in IA's separators
-   substructure. */
-static void
-clear_fields (struct import_assistant *ia)
-{
-  struct separators_page *s = &ia->separators;
-
-  if (s->column_cnt > 0)
-    {
-      struct column *col;
-      size_t row;
-
-      for (row = 0; row < ia->file.line_cnt; row++)
-        {
-          const struct string *line = &ia->file.lines[row];
-          const char *line_start = ds_data (line);
-          const char *line_end = ds_end (line);
-
-          for (col = s->columns; col < &s->columns[s->column_cnt]; col++)
-            {
-              char *s = ss_data (col->contents[row]);
-              if (!(s >= line_start && s <= line_end))
-                ss_dealloc (&col->contents[row]);
-            }
-        }
-
-      for (col = s->columns; col < &s->columns[s->column_cnt]; col++)
-        {
-          free (col->name);
-          free (col->contents);
-        }
-
-      free (s->columns);
-      s->columns = NULL;
-      s->column_cnt = 0;
-    }
-}
-
-/* Breaks the file data in IA into columns based on the
-   separators set in IA's separators substructure. */
-static void
-split_fields (struct import_assistant *ia)
-{
-  struct separators_page *s = &ia->separators;
-  size_t columns_allocated;
-  bool space_sep;
-  size_t row;
-
-  clear_fields (ia);
-
-  /* Is space in the set of separators? */
-  space_sep = ss_find_byte (ds_ss (&s->separators), ' ') != SIZE_MAX;
-
-  /* Split all the lines, not just those from
-     ia->first_line.skip_lines on, so that we split the line that
-     contains variables names if ia->first_line.variable_names is
-     true. */
-  columns_allocated = 0;
-  for (row = 0; row < ia->file.line_cnt; row++)
-    {
-      struct string *line = &ia->file.lines[row];
-      struct substring text = ds_ss (line);
-      size_t column_idx;
-
-      for (column_idx = 0; ; column_idx++)
-        {
-          struct substring field;
-          struct column *column;
-
-          if (space_sep)
-            ss_ltrim (&text, ss_cstr (" "));
-          if (ss_is_empty (text))
-            {
-              if (column_idx != 0)
-                break;
-              field = text;
-            }
-          else if (!ds_is_empty (&s->quotes)
-                   && ds_find_byte (&s->quotes, text.string[0]) != SIZE_MAX)
-            {
-              int quote = ss_get_byte (&text);
-              if (!s->escape)
-                ss_get_until (&text, quote, &field);
-              else
-                {
-                  struct string s;
-                  int c;
-
-                  ds_init_empty (&s);
-                  while ((c = ss_get_byte (&text)) != EOF)
-                    if (c != quote)
-                      ds_put_byte (&s, c);
-                    else if (ss_match_byte (&text, quote))
-                      ds_put_byte (&s, quote);
-                    else
-                      break;
-                  field = ds_ss (&s);
-                }
-            }
-          else
-            ss_get_bytes (&text, ss_cspan (text, ds_ss (&s->separators)),
-                          &field);
-
-          if (column_idx >= s->column_cnt)
-            {
-              struct column *column;
-
-              if (s->column_cnt >= columns_allocated)
-                s->columns = x2nrealloc (s->columns, &columns_allocated,
-                                         sizeof *s->columns);
-              column = &s->columns[s->column_cnt++];
-              column->name = NULL;
-              column->width = 0;
-              column->contents = xcalloc (ia->file.line_cnt,
-                                          sizeof *column->contents);
-            }
-          column = &s->columns[column_idx];
-          column->contents[row] = field;
-          if (ss_length (field) > column->width)
-            column->width = ss_length (field);
-
-          if (space_sep)
-            ss_ltrim (&text, ss_cstr (" "));
-          if (ss_is_empty (text))
-            break;
-          if (ss_find_byte (ds_ss (&s->separators), ss_first (text))
-              != SIZE_MAX)
-            ss_advance (&text, 1);
-        }
-    }
-}
-
-/* Chooses a name for each column on the separators page */
-static void
-choose_column_names (struct import_assistant *ia)
-{
-  const struct first_line_page *f = &ia->first_line;
-  struct separators_page *s = &ia->separators;
-  struct dictionary *dict;
-  unsigned long int generated_name_count = 0;
-  struct column *col;
-  size_t name_row;
-
-  dict = dict_create (get_default_encoding ());
-  name_row = f->variable_names && f->skip_lines ? f->skip_lines : 0;
-  for (col = s->columns; col < &s->columns[s->column_cnt]; col++)
-    {
-      char *hint, *name;
-
-      hint = name_row ? ss_xstrdup (col->contents[name_row - 1]) : NULL;
-      name = dict_make_unique_var_name (dict, hint, &generated_name_count);
-      free (hint);
-
-      col->name = name;
-      dict_create_var_assert (dict, name, 0);
-    }
-  dict_destroy (dict);
-}
-
-/* Picks the most likely separator and quote characters based on
-   IA's file data. */
-static void
-choose_likely_separators (struct import_assistant *ia)
-{
-  unsigned long int histogram[UCHAR_MAX + 1] = { 0 };
-  size_t row;
-
-  /* Construct a histogram of all the characters used in the
-     file. */
-  for (row = 0; row < ia->file.line_cnt; row++)
-    {
-      struct substring line = ds_ss (&ia->file.lines[row]);
-      size_t length = ss_length (line);
-      size_t i;
-      for (i = 0; i < length; i++)
-        histogram[(unsigned char) line.string[i]]++;
-    }
-
-  find_commonest_chars (histogram, "\"'", "", &ia->separators.quotes);
-  find_commonest_chars (histogram, ",;:/|!\t-", ",",
-                        &ia->separators.separators);
-  ia->separators.escape = true;
-}
-
-/* Chooses the most common character among those in TARGETS,
-   based on the frequency data in HISTOGRAM, and stores it in
-   RESULT.  If there is a tie for the most common character among
-   those in TARGETS, the earliest character is chosen.  If none
-   of the TARGETS appear at all, then DEF is used as a
-   fallback. */
-static void
-find_commonest_chars (unsigned long int histogram[UCHAR_MAX + 1],
-                      const char *targets, const char *def,
-                      struct string *result)
-{
-  unsigned char max = 0;
-  unsigned long int max_count = 0;
-
-  for (; *targets != '\0'; targets++)
-    {
-      unsigned char c = *targets;
-      unsigned long int count = histogram[c];
-      if (count > max_count)
-        {
-          max = c;
-          max_count = count;
-        }
-    }
-  if (max_count > 0)
-    {
-      ds_clear (result);
-      ds_put_byte (result, max);
-    }
-  else
-    ds_assign_cstr (result, def);
-}
-
-/* Revises the contents of the fields tree view based on the
-   currently chosen set of separators. */
-static void
-revise_fields_preview (struct import_assistant *ia)
-{
-  GtkWidget *w;
-
-  push_watch_cursor (ia);
-
-  w = GTK_WIDGET (ia->separators.fields_tree_view);
-  gtk_widget_destroy (w);
-  get_separators (ia);
-  split_fields (ia);
-  choose_column_names (ia);
-  ia->separators.fields_tree_view = create_data_tree_view (
-    true,
-    GTK_CONTAINER (get_widget_assert (ia->asst.builder, "fields-scroller")),
-    ia);
-
-  pop_watch_cursor (ia);
-}
-
-/* Sets the widgets to match IA's separators substructure. */
-static void
-set_separators (struct import_assistant *ia)
-{
-  struct separators_page *s = &ia->separators;
-  unsigned int seps;
-  struct string custom;
-  bool any_custom;
-  bool any_quotes;
-  size_t i;
-
-  ds_init_empty (&custom);
-  seps = 0;
-  for (i = 0; i < ds_length (&s->separators); i++)
-    {
-      unsigned char c = ds_at (&s->separators, i);
-      int j;
-
-      for (j = 0; j < SEPARATOR_CNT; j++)
-        {
-          const struct separator *s = &separators[j];
-          if (s->c == c)
-            {
-              seps += 1u << j;
-              goto next;
-            }
-        }
-
-      ds_put_byte (&custom, c);
-    next:;
-    }
-
-  for (i = 0; i < SEPARATOR_CNT; i++)
-    {
-      const struct separator *s = &separators[i];
-      GtkWidget *button = get_widget_assert (ia->asst.builder, s->name);
-      gtk_toggle_button_set_active (GTK_TOGGLE_BUTTON (button),
-                                    (seps & (1u << i)) != 0);
-    }
-  any_custom = !ds_is_empty (&custom);
-  gtk_entry_set_text (GTK_ENTRY (s->custom_entry), ds_cstr (&custom));
-  gtk_toggle_button_set_active (GTK_TOGGLE_BUTTON (s->custom_cb),
-                                any_custom);
-  gtk_widget_set_sensitive (s->custom_entry, any_custom);
-  ds_destroy (&custom);
-
-  any_quotes = !ds_is_empty (&s->quotes);
-
-  gtk_entry_set_text (s->quote_entry,
-                      any_quotes ? ds_cstr (&s->quotes) : "\"");
-  gtk_toggle_button_set_active (GTK_TOGGLE_BUTTON (s->quote_cb),
-                                any_quotes);
-  gtk_toggle_button_set_active (GTK_TOGGLE_BUTTON (s->escape_cb),
-                                s->escape);
-  gtk_widget_set_sensitive (s->quote_combo, any_quotes);
-  gtk_widget_set_sensitive (s->escape_cb, any_quotes);
-}
-
-/* Sets IA's separators substructure to match the widgets. */
-static void
-get_separators (struct import_assistant *ia)
-{
-  struct separators_page *s = &ia->separators;
-  int i;
-
-  ds_clear (&s->separators);
-  for (i = 0; i < SEPARATOR_CNT; i++)
-    {
-      const struct separator *sep = &separators[i];
-      GtkWidget *button = get_widget_assert (ia->asst.builder, sep->name);
-      if (gtk_toggle_button_get_active (GTK_TOGGLE_BUTTON (button)))
-        ds_put_byte (&s->separators, sep->c);
-    }
-
-  if (gtk_toggle_button_get_active (GTK_TOGGLE_BUTTON (s->custom_cb)))
-    ds_put_cstr (&s->separators,
-                 gtk_entry_get_text (GTK_ENTRY (s->custom_entry)));
-
-  if (gtk_toggle_button_get_active (GTK_TOGGLE_BUTTON (s->quote_cb)))
-    {
-      gchar *text = gtk_combo_box_get_active_text (
-                      GTK_COMBO_BOX (s->quote_combo));
-      ds_assign_cstr (&s->quotes, text);
-      g_free (text);
-    }
-  else
-    ds_clear (&s->quotes);
-  s->escape = gtk_toggle_button_get_active (GTK_TOGGLE_BUTTON (s->escape_cb));
-}
-=======
->>>>>>> a3a1e6b5
 
 
 /* Called to render one of the cells in the fields preview tree
@@ -1114,202 +323,6 @@
   return TRUE;
 }
 
-<<<<<<< HEAD
-static void on_variable_change (PsppireDict *dict, int idx,
-                                struct import_assistant *);
-static void clear_modified_vars (struct import_assistant *);
-
-/* Initializes IA's formats substructure. */
-static void
-init_formats_page (struct import_assistant *ia)
-{
-  GtkBuilder *builder = ia->asst.builder;
-  struct formats_page *p = &ia->formats;
-
-  p->page = add_page_to_assistant (ia, get_widget_assert (builder, "Formats"),
-                                   GTK_ASSISTANT_PAGE_CONFIRM);
-  p->data_tree_view = PSPP_SHEET_VIEW (get_widget_assert (builder, "data"));
-  p->modified_vars = NULL;
-  p->modified_var_cnt = 0;
-  p->dict = NULL;
-}
-
-/* Frees IA's formats substructure. */
-static void
-destroy_formats_page (struct import_assistant *ia)
-{
-  struct formats_page *p = &ia->formats;
-
-  if (p->psppire_dict != NULL)
-    {
-      dict_destroy (p->psppire_dict->dict);
-      g_object_unref (p->psppire_dict);
-    }
-  clear_modified_vars (ia);
-}
-
-/* Called just before the formats page of the assistant is
-   displayed. */
-static void
-prepare_formats_page (struct import_assistant *ia)
-{
-  struct dictionary *dict;
-  PsppireDict *psppire_dict;
-  GtkBin *vars_scroller;
-  GtkWidget *old_var_sheet;
-  PsppireVarSheet *var_sheet;
-  struct separators_page *s = &ia->separators;
-  struct formats_page *p = &ia->formats;
-  struct fmt_guesser *fg;
-  unsigned long int number = 0;
-  size_t column_idx;
-
-  push_watch_cursor (ia);
-
-  dict = dict_create (get_default_encoding ());
-  fg = fmt_guesser_create ();
-  for (column_idx = 0; column_idx < s->column_cnt; column_idx++)
-    {
-      struct variable *modified_var;
-
-      modified_var = (column_idx < p->modified_var_cnt
-                      ? p->modified_vars[column_idx] : NULL);
-      if (modified_var == NULL)
-        {
-          struct column *column = &s->columns[column_idx];
-          struct variable *var;
-          struct fmt_spec format;
-          char *name;
-          size_t row;
-
-          /* Choose variable name. */
-          name = dict_make_unique_var_name (dict, column->name, &number);
-
-          /* Choose variable format. */
-          fmt_guesser_clear (fg);
-          for (row = ia->first_line.skip_lines; row < ia->file.line_cnt; row++)
-            fmt_guesser_add (fg, column->contents[row]);
-          fmt_guesser_guess (fg, &format);
-          fmt_fix_input (&format);
-
-          /* Create variable. */
-          var = dict_create_var_assert (dict, name, fmt_var_width (&format));
-          var_set_both_formats (var, &format);
-
-          free (name);
-        }
-      else
-        {
-          char *name;
-
-          name = dict_make_unique_var_name (dict, var_get_name (modified_var),
-                                            &number);
-          dict_clone_var_as_assert (dict, modified_var, name);
-          free (name);
-        }
-    }
-  fmt_guesser_destroy (fg);
-
-  psppire_dict = psppire_dict_new_from_dict (dict);
-  g_signal_connect (psppire_dict, "variable_changed",
-                    G_CALLBACK (on_variable_change), ia);
-  ia->formats.dict = dict;
-  ia->formats.psppire_dict = psppire_dict;
-
-  /* XXX: PsppireVarStore doesn't hold a reference to
-     psppire_dict for now, but it should.  After it does, we
-     should g_object_ref the psppire_dict here, since we also
-     hold a reference via ia->formats.dict. */
-  var_sheet = PSPPIRE_VAR_SHEET (psppire_var_sheet_new ());
-  g_object_set (var_sheet,
-                "dictionary", psppire_dict,
-                "may-create-vars", FALSE,
-                "may-delete-vars", FALSE,
-                "format-use", FMT_FOR_INPUT,
-                "enable-grid-lines", PSPP_SHEET_VIEW_GRID_LINES_BOTH,
-                (void *) NULL);
-
-  vars_scroller = GTK_BIN (get_widget_assert (ia->asst.builder, "vars-scroller"));
-  old_var_sheet = gtk_bin_get_child (vars_scroller);
-  if (old_var_sheet != NULL)
-    gtk_widget_destroy (old_var_sheet);
-  gtk_container_add (GTK_CONTAINER (vars_scroller), GTK_WIDGET (var_sheet));
-  gtk_widget_show (GTK_WIDGET (var_sheet));
-
-  gtk_widget_destroy (GTK_WIDGET (ia->formats.data_tree_view));
-  ia->formats.data_tree_view = create_data_tree_view (
-    false,
-    GTK_CONTAINER (get_widget_assert (ia->asst.builder, "data-scroller")),
-    ia);
-
-  pop_watch_cursor (ia);
-}
-
-/* Clears the set of user-modified variables from IA's formats
-   substructure.  This discards user modifications to variable
-   formats, thereby causing formats to revert to their
-   defaults.  */
-static void
-clear_modified_vars (struct import_assistant *ia)
-{
-  struct formats_page *p = &ia->formats;
-  size_t i;
-
-  for (i = 0; i < p->modified_var_cnt; i++)
-    var_destroy (p->modified_vars[i]);
-  free (p->modified_vars);
-  p->modified_vars = NULL;
-  p->modified_var_cnt = 0;
-}
-
-/* Resets the formats page to its defaults, discarding user
-   modifications. */
-static void
-reset_formats_page (struct import_assistant *ia)
-{
-  clear_modified_vars (ia);
-  prepare_formats_page (ia);
-}
-
-/* Called when the user changes one of the variables in the
-   dictionary. */
-static void
-on_variable_change (PsppireDict *dict, int dict_idx,
-                    struct import_assistant *ia)
-{
-  struct formats_page *p = &ia->formats;
-  PsppSheetView *tv = ia->formats.data_tree_view;
-  gint column_idx = dict_idx + 1;
-
-  push_watch_cursor (ia);
-
-  /* Remove previous column and replace with new column. */
-  pspp_sheet_view_remove_column (tv, pspp_sheet_view_get_column (tv, column_idx));
-  pspp_sheet_view_insert_column (tv, make_data_column (ia, tv, false, dict_idx),
-                               column_idx);
-
-  /* Save a copy of the modified variable in modified_vars, so
-     that its attributes will be preserved if we back up to the
-     previous page with the Prev button and then come back
-     here. */
-  if (dict_idx >= p->modified_var_cnt)
-    {
-      size_t i;
-      p->modified_vars = xnrealloc (p->modified_vars, dict_idx + 1,
-                                    sizeof *p->modified_vars);
-      for (i = 0; i <= dict_idx; i++)
-        p->modified_vars[i] = NULL;
-      p->modified_var_cnt = dict_idx + 1;
-    }
-  if (p->modified_vars[dict_idx])
-    var_destroy (p->modified_vars[dict_idx]);
-  p->modified_vars[dict_idx]
-    = var_clone (psppire_dict_get_variable (dict, dict_idx));
-
-  pop_watch_cursor (ia);
-}
-=======
->>>>>>> a3a1e6b5
 
 /* Parses the contents of the field at (ROW,COLUMN) according to
    its variable format.  If OUTPUTP is non-null, then *OUTPUTP
@@ -1457,7 +470,7 @@
     return FALSE;
 
   pspp_sheet_view_convert_widget_to_bin_window_coords (tree_view,
-                                                     wx, wy, &bx, &by);
+                                                       wx, wy, &bx, &by);
   if (!pspp_sheet_view_get_path_at_pos (tree_view, bx, by,
                                       &path, &tree_column, NULL, NULL))
     return FALSE;
@@ -1518,7 +531,6 @@
 {
   PsppSheetViewColumn *column;
 
-<<<<<<< HEAD
   column = pspp_sheet_view_column_new_with_attributes (
     _("Line"), ia->asst.prop_renderer, (void *) NULL);
   pspp_sheet_view_column_set_fixed_width (
@@ -1529,23 +541,8 @@
   pspp_sheet_view_append_column (treeview, column);
 }
 
-static gint
+gint
 get_monospace_width (PsppSheetView *treeview, GtkCellRenderer *renderer,
-=======
-  column = gtk_tree_view_column_new_with_attributes (
-						     _("Line"), ia->asst.prop_renderer, (void *) NULL);
-  gtk_tree_view_column_set_sizing (column, GTK_TREE_VIEW_COLUMN_FIXED);
-  gtk_tree_view_column_set_fixed_width (
-					column, get_monospace_width (treeview, ia->asst.prop_renderer, 5));
-  gtk_tree_view_column_set_resizable (column, TRUE);
-  gtk_tree_view_column_set_cell_data_func (column, ia->asst.prop_renderer,
-                                           render_line_number, NULL, NULL);
-  gtk_tree_view_append_column (treeview, column);
-}
-
-gint
-get_monospace_width (GtkTreeView *treeview, GtkCellRenderer *renderer,
->>>>>>> a3a1e6b5
                      size_t char_cnt)
 {
   struct string s;
@@ -1560,13 +557,8 @@
   return width;
 }
 
-<<<<<<< HEAD
-static gint
+gint
 get_string_width (PsppSheetView *treeview, GtkCellRenderer *renderer,
-=======
-gint
-get_string_width (GtkTreeView *treeview, GtkCellRenderer *renderer,
->>>>>>> a3a1e6b5
                   const char *string)
 {
   gint width;
@@ -1576,13 +568,8 @@
   return width;
 }
 
-<<<<<<< HEAD
-static PsppSheetViewColumn *
+PsppSheetViewColumn *
 make_data_column (struct import_assistant *ia, PsppSheetView *tree_view,
-=======
-GtkTreeViewColumn *
-make_data_column (struct import_assistant *ia, GtkTreeView *tree_view,
->>>>>>> a3a1e6b5
                   bool input, gint dict_idx)
 {
   struct variable *var = NULL;
@@ -1609,59 +596,38 @@
                      GINT_TO_POINTER (dict_idx));
   pspp_sheet_view_column_set_title (tree_column, name);
   pspp_sheet_view_column_pack_start (tree_column, ia->asst.fixed_renderer,
-                                   FALSE);
-<<<<<<< HEAD
+                                     FALSE);
   pspp_sheet_view_column_set_cell_data_func (
     tree_column, ia->asst.fixed_renderer,
     input ? render_input_cell : render_output_cell, ia, NULL);
   pspp_sheet_view_column_set_fixed_width (tree_column, MAX (content_width,
-=======
-  gtk_tree_view_column_set_cell_data_func (
-					   tree_column, ia->asst.fixed_renderer,
-					   input ? render_input_cell : render_output_cell, ia, NULL);
-  gtk_tree_view_column_set_sizing (tree_column, GTK_TREE_VIEW_COLUMN_FIXED);
-  gtk_tree_view_column_set_fixed_width (tree_column, MAX (content_width,
->>>>>>> a3a1e6b5
-                                                          header_width));
-  pspp_sheet_view_column_set_resizable (tree_column, TRUE);
+                                                            header_width));
 
   free (name);
 
   return tree_column;
 }
 
-<<<<<<< HEAD
-static PsppSheetView *
-=======
-GtkTreeView *
->>>>>>> a3a1e6b5
+PsppSheetView *
 create_data_tree_view (bool input, GtkContainer *parent,
                        struct import_assistant *ia)
 {
   PsppSheetView *tree_view;
   gint i;
 
-<<<<<<< HEAD
-  make_tree_view (ia, ia->first_line.skip_lines, &tree_view);
+  make_tree_view (ia, ia->skip_lines, &tree_view);
   pspp_sheet_selection_set_mode (pspp_sheet_view_get_selection (tree_view),
-                               PSPP_SHEET_SELECTION_NONE);
-
-  for (i = 0; i < ia->separators.column_cnt; i++)
+                                 PSPP_SHEET_SELECTION_NONE);
+
+  for (i = 0; i < ia->column_cnt; i++)
     pspp_sheet_view_append_column (tree_view,
-=======
-  make_tree_view (ia, ia->skip_lines, &tree_view);
-  gtk_tree_selection_set_mode (gtk_tree_view_get_selection (tree_view),
-                               GTK_SELECTION_NONE);
-
-  for (i = 0; i < ia->column_cnt; i++)
-    gtk_tree_view_append_column (tree_view,
->>>>>>> a3a1e6b5
-                                 make_data_column (ia, tree_view, input, i));
+                                   make_data_column (ia, tree_view, input, i));
 
   g_object_set (G_OBJECT (tree_view), "has-tooltip", TRUE, (void *) NULL);
   g_signal_connect (tree_view, "query-tooltip",
                     G_CALLBACK (input ? on_query_input_tooltip
                                 : on_query_output_tooltip), ia);
+
 
   gtk_container_add (parent, GTK_WIDGET (tree_view));
   gtk_widget_show (GTK_WIDGET (tree_view));
