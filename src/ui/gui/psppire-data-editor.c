/* PSPPIRE - a graphical user interface for PSPP.
   Copyright (C) 2008, 2009, 2010, 2011, 2012 Free Software Foundation, Inc.

   This program is free software: you can redistribute it and/or modify
   it under the terms of the GNU General Public License as published by
   the Free Software Foundation, either version 3 of the License, or
   (at your option) any later version.

   This program is distributed in the hope that it will be useful,
   but WITHOUT ANY WARRANTY; without even the implied warranty of
   MERCHANTABILITY or FITNESS FOR A PARTICULAR PURPOSE.  See the
   GNU General Public License for more details.

   You should have received a copy of the GNU General Public License
   along with this program.  If not, see <http://www.gnu.org/licenses/>. */

#include <config.h>

#include "ui/gui/psppire-data-editor.h"

#include <gtk/gtk.h>
#include <gtk-contrib/gtkxpaned.h>

#include "data/datasheet.h"
#include "data/value-labels.h"
#include "libpspp/range-set.h"
#include "libpspp/str.h"
#include "ui/gui/helper.h"
#include "ui/gui/pspp-sheet-selection.h"
#include "ui/gui/psppire-data-store.h"
#include "ui/gui/psppire-value-entry.h"
#include "ui/gui/psppire-var-sheet.h"
#include "ui/gui/psppire-conf.h"
#include "ui/gui/psppire-var-sheet-header.h"

#include "ui/gui/efficient-sheet/jmd-sheet.h"

#include <gettext.h>
#define _(msgid) gettext (msgid)


static GtkCellRenderer *
create_spin_renderer (GType type)
{
  GtkCellRenderer *r = gtk_cell_renderer_spin_new ();
      
  GtkAdjustment *adj = gtk_adjustment_new (0,
					   0, G_MAXDOUBLE,
					   1, 1,
					   0);
  g_object_set (r,
		"adjustment", adj,
		NULL);
  
  return r;
}

static GtkCellRenderer *
create_combo_renderer (GType type)
{
  GtkListStore *list_store = gtk_list_store_new (2, G_TYPE_INT, G_TYPE_STRING);
  
  GEnumClass *ec = g_type_class_ref (type);
  
  const GEnumValue *ev ;
  for (ev = ec->values; ev->value_name; ++ev)
    {
      GtkTreeIter iter;

      gtk_list_store_append (list_store, &iter);

      gtk_list_store_set (list_store, &iter,
			  0, ev->value,
			  1, gettext (ev->value_nick),
			  -1);
    }

  GtkCellRenderer *r = gtk_cell_renderer_combo_new ();

  g_object_set (r,
		"model", list_store,
		"text-column", 1,
		"has-entry", TRUE,
		NULL);

  return r;
}

GtkCellRenderer *xx ;
GtkCellRenderer *column_width_renderer ;
GtkCellRenderer *measure_renderer ;
GtkCellRenderer *alignment_renderer ;



static GtkCellRenderer *
select_renderer_func (gint col, gint row, GType type)
{
  if (!xx)
    xx = create_spin_renderer (type);

  if (col == DICT_TVM_COL_ROLE && !column_width_renderer)
    column_width_renderer = create_combo_renderer (type);

  if (col == DICT_TVM_COL_MEASURE && !measure_renderer)
    measure_renderer = create_combo_renderer (type);

  if (col == DICT_TVM_COL_ALIGNMENT && !alignment_renderer)
    alignment_renderer = create_combo_renderer (type);

  switch  (col)
    {
    case DICT_TVM_COL_WIDTH:
    case DICT_TVM_COL_DECIMAL:
    case DICT_TVM_COL_COLUMNS:
      return xx;
      
    case DICT_TVM_COL_ALIGNMENT:
      return alignment_renderer;

    case DICT_TVM_COL_MEASURE:
      return measure_renderer;
      
    case DICT_TVM_COL_ROLE:
      return column_width_renderer;
    }
  
  return NULL;
}


static void psppire_data_editor_class_init          (PsppireDataEditorClass *klass);
static void psppire_data_editor_init                (PsppireDataEditor      *de);

static void disconnect_data_sheets (PsppireDataEditor *);
static void refresh_entry (PsppireDataEditor *);

GType
psppire_data_editor_get_type (void)
{
  static GType de_type = 0;

  if (!de_type)
    {
      static const GTypeInfo de_info =
      {
	sizeof (PsppireDataEditorClass),
	NULL, /* base_init */
        NULL, /* base_finalize */
	(GClassInitFunc) psppire_data_editor_class_init,
        NULL, /* class_finalize */
	NULL, /* class_data */
        sizeof (PsppireDataEditor),
	0,
	(GInstanceInitFunc) psppire_data_editor_init,
      };

      de_type = g_type_register_static (GTK_TYPE_NOTEBOOK, "PsppireDataEditor",
					&de_info, 0);
    }

  return de_type;
}

static GObjectClass * parent_class = NULL;

static void
psppire_data_editor_dispose (GObject *obj)
{
  PsppireDataEditor *de = (PsppireDataEditor *) obj;

  disconnect_data_sheets (de);

  if (de->data_store)
    {
      g_object_unref (de->data_store);
      de->data_store = NULL;
    }

  if (de->dict)
    {
      g_object_unref (de->dict);
      de->dict = NULL;
    }

  if (de->font != NULL)
    {
      pango_font_description_free (de->font);
      de->font = NULL;
    }

  /* Chain up to the parent class */
  G_OBJECT_CLASS (parent_class)->dispose (obj);
}

enum
  {
    PROP_0,
    PROP_DATA_STORE,
    PROP_DICTIONARY,
    PROP_VALUE_LABELS,
    PROP_SPLIT_WINDOW
  };

static void
psppire_data_editor_refresh_model (PsppireDataEditor *de)
{
}

static void
change_var_property (PsppireDict *dict, gint col, gint row, GValue *value)
{
  /* Return the IDXth variable */
  struct variable *var =  psppire_dict_get_variable (dict, row);

  switch (col)
    {
    case DICT_TVM_COL_NAME:
      dict_rename_var (dict->dict, var, g_value_get_string (value));
      break;
    case DICT_TVM_COL_LABEL:
      var_set_label (var, g_value_get_string (value));
      break;
    case DICT_TVM_COL_COLUMNS:
      var_set_display_width (var, g_value_get_int (value));
      break;
    case DICT_TVM_COL_MEASURE:
      var_set_measure (var, g_value_get_enum (value));
      break;
    case DICT_TVM_COL_ALIGNMENT:
      var_set_alignment (var, g_value_get_enum (value));
      break;
    case DICT_TVM_COL_ROLE:
      var_set_role (var, g_value_get_enum (value));
      break;
    default:
      g_message ("Changing col %d of var sheet not yet supported", col);
      break;
    }
}

static void
change_data_value (PsppireDataStore *store, gint col, gint row, GValue *value)
{
  const struct variable *var = psppire_dict_get_variable (store->dict, col);

  union value v;
  value_init (&v, var_get_width (var));
  v.f = g_value_get_double (value);
  
  psppire_data_store_set_value (store, row, var, &v);

  value_destroy (&v, var_get_width (var));
}

static void
psppire_data_editor_set_property (GObject         *object,
				  guint            prop_id,
				  const GValue    *value,
				  GParamSpec      *pspec)
{
  PsppireDataEditor *de = PSPPIRE_DATA_EDITOR (object);

  switch (prop_id)
    {
    case PROP_SPLIT_WINDOW:
      psppire_data_editor_split_window (de, g_value_get_boolean (value));
      break;
    case PROP_DATA_STORE:
      if ( de->data_store)
        {
          g_signal_handlers_disconnect_by_func (de->data_store,
                                                G_CALLBACK (refresh_entry),
                                                de);
          g_object_unref (de->data_store);
        }

      de->data_store = g_value_get_pointer (value);
      g_object_ref (de->data_store);
      g_print ("NEW STORE\n");

      g_object_set (de->data_sheet, "data-model", de->data_store, NULL);
      psppire_data_editor_refresh_model (de);

      g_signal_connect_swapped (de->data_sheet, "value-changed",
				G_CALLBACK (change_data_value), de->data_store);
      
      g_signal_connect_swapped (de->data_store, "case-changed",
                                G_CALLBACK (refresh_entry), de);

      break;
    case PROP_DICTIONARY:
      if (de->dict)
        g_object_unref (de->dict);
      de->dict = g_value_get_pointer (value);
      g_object_ref (de->dict);

      g_object_set (de->data_sheet, "hmodel", de->dict, NULL);
      g_object_set (de->var_sheet, "data-model", de->dict, NULL);
      g_signal_connect_swapped (de->var_sheet, "value-changed",
				G_CALLBACK (change_var_property), de->dict);

      break;
    case PROP_VALUE_LABELS:
      break;

    default:
      G_OBJECT_WARN_INVALID_PROPERTY_ID (object, prop_id, pspec);
      break;
    };
}

static void
psppire_data_editor_get_property (GObject         *object,
				  guint            prop_id,
				  GValue          *value,
				  GParamSpec      *pspec)
{
  PsppireDataEditor *de = PSPPIRE_DATA_EDITOR (object);

  switch (prop_id)
    {
    case PROP_SPLIT_WINDOW:
      g_value_set_boolean (value, de->split);
      break;
    case PROP_DATA_STORE:
      g_value_set_pointer (value, de->data_store);
      break;
    case PROP_DICTIONARY:
      g_value_set_pointer (value, de->dict);
      break;
    case PROP_VALUE_LABELS:
      break;
    default:
      G_OBJECT_WARN_INVALID_PROPERTY_ID (object, prop_id, pspec);
      break;
    }
}

static void
psppire_data_editor_switch_page (GtkNotebook     *notebook,
				 GtkWidget *w,
                                 guint            page_num)
{
  GTK_NOTEBOOK_CLASS (parent_class)->switch_page (notebook, w, page_num);

}

static void
psppire_data_editor_set_focus_child (GtkContainer *container,
                                     GtkWidget    *widget)
{
  GTK_CONTAINER_CLASS (parent_class)->set_focus_child (container, widget);

}

static void
psppire_data_editor_class_init (PsppireDataEditorClass *klass)
{
  GParamSpec *data_store_spec ;
  GParamSpec *dict_spec ;
  GParamSpec *value_labels_spec;
  GParamSpec *split_window_spec;

  GObjectClass *object_class = G_OBJECT_CLASS (klass);
  GtkContainerClass *container_class = GTK_CONTAINER_CLASS (klass);
  GtkNotebookClass *notebook_class = GTK_NOTEBOOK_CLASS (klass);

  parent_class = g_type_class_peek_parent (klass);

  object_class->dispose = psppire_data_editor_dispose;
  object_class->set_property = psppire_data_editor_set_property;
  object_class->get_property = psppire_data_editor_get_property;

  container_class->set_focus_child = psppire_data_editor_set_focus_child;

  notebook_class->switch_page = psppire_data_editor_switch_page;

  data_store_spec =
    g_param_spec_pointer ("data-store",
			  "Data Store",
			  "A pointer to the data store associated with this editor",
			  G_PARAM_CONSTRUCT_ONLY | G_PARAM_WRITABLE | G_PARAM_READABLE );

  g_object_class_install_property (object_class,
                                   PROP_DATA_STORE,
                                   data_store_spec);

  dict_spec =
    g_param_spec_pointer ("dictionary",
			  "Dictionary",
			  "A pointer to the dictionary associated with this editor",
			  G_PARAM_CONSTRUCT_ONLY | G_PARAM_WRITABLE | G_PARAM_READABLE );

  g_object_class_install_property (object_class,
                                   PROP_DICTIONARY,
                                   dict_spec);

  value_labels_spec =
    g_param_spec_boolean ("value-labels",
			 "Value Labels",
			 "Whether or not the data sheet should display labels instead of values",
			  FALSE,
			 G_PARAM_WRITABLE | G_PARAM_READABLE);

  g_object_class_install_property (object_class,
                                   PROP_VALUE_LABELS,
                                   value_labels_spec);


  split_window_spec =
    g_param_spec_boolean ("split",
			  "Split Window",
			  "True iff the data sheet is split",
			  FALSE,
			  G_PARAM_READABLE | G_PARAM_WRITABLE);

  g_object_class_install_property (object_class,
                                   PROP_SPLIT_WINDOW,
                                   split_window_spec);

}


static void
on_var_sheet_var_double_clicked (PsppireVarSheet *var_sheet, gint dict_index,
                                 PsppireDataEditor *de)
{
  gtk_notebook_set_current_page (GTK_NOTEBOOK (de),
                                 PSPPIRE_DATA_EDITOR_DATA_VIEW);

  jmd_sheet_scroll_to (JMD_SHEET (de->data_sheet), dict_index, -1);
}

static void
on_data_sheet_var_double_clicked (JmdSheet *data_sheet, gint dict_index,
                                 PsppireDataEditor *de)
{
  gtk_notebook_set_current_page (GTK_NOTEBOOK (de),
                                 PSPPIRE_DATA_EDITOR_VARIABLE_VIEW);

  jmd_sheet_scroll_to (JMD_SHEET (de->var_sheet), -1, dict_index);
}


/* Refreshes 'de->cell_ref_label' and 'de->datum_entry' from the currently
   active cell or cells. */
static void
refresh_entry (PsppireDataEditor *de)
{
  g_print ("%s\n", __FUNCTION__);
}

static void
on_datum_entry_activate (PsppireValueEntry *entry, PsppireDataEditor *de)
{
}


static void
disconnect_data_sheets (PsppireDataEditor *de)
{
}

/* Called when the active cell or the selection in the data sheet changes */
static void
on_data_selection_change (PsppireDataEditor *de, JmdRange *sel)
{
  gchar *ref_cell_text = NULL;

  gint n_cases = abs (sel->end_y - sel->start_y) + 1;
  gint n_vars = abs (sel->end_x - sel->start_x) + 1;

  if (n_cases == 1 && n_vars == 1)
    {
      /* A single cell is selected */
      const struct variable *var = psppire_dict_get_variable (de->dict, sel->start_x);
      
      ref_cell_text = g_strdup_printf (_("%d : %s"),
				       sel->start_y + 1, var_get_name (var));
    }
  else
    {
      struct string s;

      /* The glib string library does not understand the ' printf modifier
	 on all platforms, but the "struct string" library does (because
	 Gnulib fixes that problem), so use the latter.  */
      ds_init_empty (&s);
      ds_put_format (&s, ngettext ("%'d case", "%'d cases", n_cases),
		     n_cases);
      ds_put_byte (&s, ' ');
      ds_put_unichar (&s, 0xd7); /* U+00D7 MULTIPLICATION SIGN */
      ds_put_byte (&s, ' ');
      ds_put_format (&s, ngettext ("%'d variable", "%'d variables",
				   n_vars),
		     n_vars);
      ref_cell_text = ds_steal_cstr (&s);
    }
  
  gtk_label_set_label (GTK_LABEL (de->cell_ref_label),
		       ref_cell_text ? ref_cell_text : "");
  
  g_free (ref_cell_text);
}


static void set_font_recursively (GtkWidget *w, gpointer data);

static void
psppire_data_editor_init (PsppireDataEditor *de)
{
  GtkWidget *hbox;
  gchar *fontname = NULL;

  de->font = NULL;
  de->old_vbox_widget = NULL;

  g_object_set (de, "tab-pos", GTK_POS_BOTTOM, NULL);

  de->cell_ref_label = gtk_label_new ("");
  gtk_label_set_width_chars (GTK_LABEL (de->cell_ref_label), 25);
  gtk_widget_set_valign (de->cell_ref_label, GTK_ALIGN_CENTER);

  de->datum_entry = psppire_value_entry_new ();
  g_signal_connect (GTK_ENTRY (gtk_bin_get_child (GTK_BIN (de->datum_entry))),
                    "activate", G_CALLBACK (on_datum_entry_activate), de);

  hbox = gtk_box_new (GTK_ORIENTATION_HORIZONTAL, 0);
  gtk_box_pack_start (GTK_BOX (hbox), de->cell_ref_label, FALSE, FALSE, 0);
  gtk_box_pack_start (GTK_BOX (hbox), de->datum_entry, TRUE, TRUE, 0);

  de->split = FALSE;
  de->data_sheet = g_object_new (JMD_TYPE_SHEET, NULL);
  GtkWidget *data_button = jmd_sheet_get_button (JMD_SHEET (de->data_sheet));
  gtk_button_set_label (GTK_BUTTON (data_button), _("Case"));
  de->vbox = gtk_box_new (GTK_ORIENTATION_VERTICAL, 0);
  gtk_box_pack_start (GTK_BOX (de->vbox), hbox, FALSE, FALSE, 0);
  gtk_box_pack_start (GTK_BOX (de->vbox), de->data_sheet, TRUE, TRUE, 0);


  g_signal_connect_swapped (de->data_sheet, "selection-changed",
		    G_CALLBACK (on_data_selection_change), de);
  
  gtk_notebook_append_page (GTK_NOTEBOOK (de), de->vbox,
			    gtk_label_new_with_mnemonic (_("Data View")));

  gtk_widget_show_all (de->vbox);

  de->var_sheet = g_object_new (JMD_TYPE_SHEET, NULL);

  PsppireVarSheetHeader *vsh = g_object_new (PSPPIRE_TYPE_VAR_SHEET_HEADER, NULL);
  
  g_object_set (de->var_sheet,
		"hmodel", vsh,
		"select-renderer-func", select_renderer_func,
		NULL);

  
  GtkWidget *var_button = jmd_sheet_get_button (JMD_SHEET (de->var_sheet));
  gtk_button_set_label (GTK_BUTTON (var_button), _("Variable"));
  
  gtk_notebook_append_page (GTK_NOTEBOOK (de), de->var_sheet,
			    gtk_label_new_with_mnemonic (_("Variable View")));

  gtk_widget_show_all (de->var_sheet);
  
  g_signal_connect (de->var_sheet, "row-header-double-clicked",
                    G_CALLBACK (on_var_sheet_var_double_clicked), de);

  g_signal_connect (de->data_sheet, "column-header-double-clicked",
                    G_CALLBACK (on_data_sheet_var_double_clicked), de);

  g_object_set (de, "can-focus", FALSE, NULL);

  if (psppire_conf_get_string (psppire_conf_new (),
			   "Data Editor", "font",
				&fontname) )
    {
      de->font = pango_font_description_from_string (fontname);
      g_free (fontname);
      set_font_recursively (GTK_WIDGET (de), de->font);
    }

}

GtkWidget*
psppire_data_editor_new (PsppireDict *dict,
			 PsppireDataStore *data_store)
{
  return  g_object_new (PSPPIRE_DATA_EDITOR_TYPE,
                        "dictionary",  dict,
                        "data-store",  data_store,
                        NULL);
}

/* Turns the visible grid on or off, according to GRID_VISIBLE, for DE's data
   sheet(s) and variable sheet. */
void
psppire_data_editor_show_grid (PsppireDataEditor *de, gboolean grid_visible)
{
  GtkTreeViewGridLines grid;

  grid = (grid_visible
          ? GTK_TREE_VIEW_GRID_LINES_BOTH
          : GTK_TREE_VIEW_GRID_LINES_NONE);

  pspp_sheet_view_set_grid_lines (PSPP_SHEET_VIEW (de->var_sheet), grid);
}


static void
set_font_recursively (GtkWidget *w, gpointer data)
{
  PangoFontDescription *font_desc = data;

  gtk_widget_override_font (w, font_desc);

  if ( GTK_IS_CONTAINER (w))
    gtk_container_foreach (GTK_CONTAINER (w), set_font_recursively, font_desc);
}

/* Sets FONT_DESC as the font used by the data sheet(s) and variable sheet. */
void
psppire_data_editor_set_font (PsppireDataEditor *de, PangoFontDescription *font_desc)
{
  gchar *font_name;
  set_font_recursively (GTK_WIDGET (de), font_desc);

  if (de->font)
    pango_font_description_free (de->font);
  de->font = pango_font_description_copy (font_desc);
  font_name = pango_font_description_to_string (de->font);

  psppire_conf_set_string (psppire_conf_new (),
			   "Data Editor", "font",
			   font_name);

}

/* If SPLIT is TRUE, splits DE's data sheet into four panes.
   If SPLIT is FALSE, un-splits it into a single pane. */
void
psppire_data_editor_split_window (PsppireDataEditor *de, gboolean split)
{
  if (split == de->split)
    return;

  disconnect_data_sheets (de);

  psppire_data_editor_refresh_model (de);

  gtk_widget_show_all (de->vbox);

  if (de->font)
    set_font_recursively (GTK_WIDGET (de), de->font);

  de->split = split;
  g_object_notify (G_OBJECT (de), "split");
}

/* Makes the variable with dictionary index DICT_INDEX in DE's dictionary
   visible and selected in the active view in DE. */
void
psppire_data_editor_goto_variable (PsppireDataEditor *de, gint dict_index)
{
}

<<<<<<< HEAD

/* Returns the UI manager that should be merged into DE's toplevel widget's UI
   manager to display menu items and toolbar items specific to DE's current
   page and data sheet.

   DE's toplevel widget can watch for changes by connecting to DE's
   notify::ui-manager signal. */
GtkUIManager *
psppire_data_editor_get_ui_manager (PsppireDataEditor *de)
{
  psppire_data_editor_update_ui_manager (de);
  return de->ui_manager;
}

static void
psppire_data_editor_update_ui_manager (PsppireDataEditor *de)
{
  GtkUIManager *ui_manager;

  ui_manager = NULL;

  switch (gtk_notebook_get_current_page (GTK_NOTEBOOK (de)))
    {
    case PSPPIRE_DATA_EDITOR_DATA_VIEW:
      break;

    case PSPPIRE_DATA_EDITOR_VARIABLE_VIEW:
      break;

    default:
      /* This happens transiently in psppire_data_editor_init(). */
      break;
    }

  if (ui_manager != de->ui_manager)
    {
      if (de->ui_manager)
        g_object_unref (de->ui_manager);
      if (ui_manager)
        g_object_ref (ui_manager);
      de->ui_manager = ui_manager;

      g_object_notify (G_OBJECT (de), "ui-manager");
    }
=======
/* Returns the "active" data sheet in DE.  If DE is in single-paned mode, this
   is the only data sheet.  If DE is in split mode (showing four data sheets),
   this is the focused data sheet or, if none is focused, the data sheet with
   selected cells or, if none has selected cells, the upper-left data sheet. */
PsppireDataSheet *
psppire_data_editor_get_active_data_sheet (PsppireDataEditor *de)
{
  if (de->split)
    {
      PsppireDataSheet *data_sheet;
      GtkWidget *scroller;
      int i;

      /* If one of the datasheet's scrollers is focused, choose that one. */
      scroller = gtk_container_get_focus_child (
        GTK_CONTAINER (de->datasheet_vbox_widget));
      if (scroller != NULL)
        return PSPPIRE_DATA_SHEET (gtk_bin_get_child (GTK_BIN (scroller)));

      /* Otherwise if there's a nonempty selection in some data sheet, choose
         that one. */
      FOR_EACH_DATA_SHEET (data_sheet, i, de)
        {
          PsppSheetSelection *selection;

          selection = pspp_sheet_view_get_selection (
            PSPP_SHEET_VIEW (data_sheet));
          if (pspp_sheet_selection_count_selected_rows (selection)
              && pspp_sheet_selection_count_selected_columns (selection))
            return data_sheet;
        }
    }

  return PSPPIRE_DATA_SHEET (de->data_sheets[0]);
>>>>>>> 258cbd9c
}<|MERGE_RESOLUTION|>--- conflicted
+++ resolved
@@ -26,10 +26,8 @@
 #include "libpspp/range-set.h"
 #include "libpspp/str.h"
 #include "ui/gui/helper.h"
-#include "ui/gui/pspp-sheet-selection.h"
 #include "ui/gui/psppire-data-store.h"
 #include "ui/gui/psppire-value-entry.h"
-#include "ui/gui/psppire-var-sheet.h"
 #include "ui/gui/psppire-conf.h"
 #include "ui/gui/psppire-var-sheet-header.h"
 
@@ -423,7 +421,7 @@
 
 
 static void
-on_var_sheet_var_double_clicked (PsppireVarSheet *var_sheet, gint dict_index,
+on_var_sheet_var_double_clicked (void *var_sheet, gint dict_index,
                                  PsppireDataEditor *de)
 {
   gtk_notebook_set_current_page (GTK_NOTEBOOK (de),
@@ -432,15 +430,18 @@
   jmd_sheet_scroll_to (JMD_SHEET (de->data_sheet), dict_index, -1);
 }
 
+
 static void
 on_data_sheet_var_double_clicked (JmdSheet *data_sheet, gint dict_index,
                                  PsppireDataEditor *de)
 {
+  
   gtk_notebook_set_current_page (GTK_NOTEBOOK (de),
                                  PSPPIRE_DATA_EDITOR_VARIABLE_VIEW);
 
   jmd_sheet_scroll_to (JMD_SHEET (de->var_sheet), -1, dict_index);
 }
+
 
 
 /* Refreshes 'de->cell_ref_label' and 'de->datum_entry' from the currently
@@ -600,6 +601,7 @@
 void
 psppire_data_editor_show_grid (PsppireDataEditor *de, gboolean grid_visible)
 {
+#if 0
   GtkTreeViewGridLines grid;
 
   grid = (grid_visible
@@ -607,6 +609,7 @@
           : GTK_TREE_VIEW_GRID_LINES_NONE);
 
   pspp_sheet_view_set_grid_lines (PSPP_SHEET_VIEW (de->var_sheet), grid);
+#endif  
 }
 
 
@@ -667,52 +670,7 @@
 {
 }
 
-<<<<<<< HEAD
-
-/* Returns the UI manager that should be merged into DE's toplevel widget's UI
-   manager to display menu items and toolbar items specific to DE's current
-   page and data sheet.
-
-   DE's toplevel widget can watch for changes by connecting to DE's
-   notify::ui-manager signal. */
-GtkUIManager *
-psppire_data_editor_get_ui_manager (PsppireDataEditor *de)
-{
-  psppire_data_editor_update_ui_manager (de);
-  return de->ui_manager;
-}
-
-static void
-psppire_data_editor_update_ui_manager (PsppireDataEditor *de)
-{
-  GtkUIManager *ui_manager;
-
-  ui_manager = NULL;
-
-  switch (gtk_notebook_get_current_page (GTK_NOTEBOOK (de)))
-    {
-    case PSPPIRE_DATA_EDITOR_DATA_VIEW:
-      break;
-
-    case PSPPIRE_DATA_EDITOR_VARIABLE_VIEW:
-      break;
-
-    default:
-      /* This happens transiently in psppire_data_editor_init(). */
-      break;
-    }
-
-  if (ui_manager != de->ui_manager)
-    {
-      if (de->ui_manager)
-        g_object_unref (de->ui_manager);
-      if (ui_manager)
-        g_object_ref (ui_manager);
-      de->ui_manager = ui_manager;
-
-      g_object_notify (G_OBJECT (de), "ui-manager");
-    }
-=======
+#if 0
 /* Returns the "active" data sheet in DE.  If DE is in single-paned mode, this
    is the only data sheet.  If DE is in split mode (showing four data sheets),
    this is the focused data sheet or, if none is focused, the data sheet with
@@ -747,5 +705,5 @@
     }
 
   return PSPPIRE_DATA_SHEET (de->data_sheets[0]);
->>>>>>> 258cbd9c
-}+}
+#endif