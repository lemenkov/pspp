--- conflicted
+++ resolved
@@ -975,14 +975,11 @@
   g_main_loop_run (asst->main_loop);
   g_main_loop_unref (asst->main_loop);
 
-#if TEXT_FILE  
+#if TEXT_FILE
   if (!asst->file_name)
     goto end;
 
-<<<<<<< HEAD
-  
-=======
->>>>>>> 3dd0f6ae
+
   switch (asst->response)
     {
     case GTK_RESPONSE_APPLY:
@@ -998,13 +995,8 @@
     default:
       break;
     }
-<<<<<<< HEAD
-#endif    
- end:  
-=======
-
+#endif
  end:
->>>>>>> 3dd0f6ae
   gtk_widget_destroy (GTK_WIDGET (asst));
 }
 
@@ -1084,7 +1076,7 @@
   {
       PsppireDict *dict = NULL;
       g_object_get (dw->data_editor, "dictionary", &dict, NULL);
-      
+
       gint x, y;
       JmdSheet *sheet = JMD_SHEET (dw->data_editor->data_sheet);
       JmdRange sel = *sheet->selection;
@@ -1108,7 +1100,7 @@
 	    }
 	  g_string_append (str, "\n");
 	}
-      
+
       gtk_clipboard_set_text (clip, str->str, str->len);
       g_string_free (str, TRUE);
 
