--- conflicted
+++ resolved
@@ -340,9 +340,6 @@
       /* Allow right-click events to propagate upward in the widget hierarchy.
          Otherwise right-click menus, that trigger on a button-press-event on
          the containing PsppSheetView, will pop up if the button is rendered as
-<<<<<<< HEAD
-         a facade but not if the button widget exists.  */
-=======
          a facade but not if the button widget exists.
 
          We have to translate the event's data by hand to be relative to the
@@ -354,7 +351,6 @@
       gdk_window_get_position (event->window, &x, &y);
       event->x += x;
       event->y += y;
->>>>>>> 36768664
       g_signal_stop_emission_by_name (button, "button-press-event");
       return FALSE;
     }
